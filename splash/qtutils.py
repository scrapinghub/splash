--- conflicted
+++ resolved
@@ -272,13 +272,13 @@
     }
 
 
-<<<<<<< HEAD
 def qt_551_plus():
     """ Return True if Qt version is 5.5.1+ """
     from distutils.version import LooseVersion
     from PyQt5.QtCore import QT_VERSION_STR
     return LooseVersion(QT_VERSION_STR) >= LooseVersion("5.5.1")
-=======
+
+
 def get_headers_dict(request_or_reply):
     """ Return a dict with headers, without any Qt data types """
     return {bytes(k): bytes(v) for k, v in qt_header_items(request_or_reply)}
@@ -298,5 +298,4 @@
     return [
         (name, request_or_reply.rawHeader(name))
         for name in request_or_reply.rawHeaderList()
-    ]
->>>>>>> 4267db33
+    ]