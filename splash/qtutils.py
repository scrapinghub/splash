--- conflicted
+++ resolved
@@ -8,20 +8,12 @@
 import sys
 import time
 
-
-<<<<<<< HEAD
 from PyQt5.QtCore import (QAbstractEventDispatcher, QDateTime, QObject,
                           QUrl, QVariant)
 from PyQt5.QtWidgets import QApplication
 from PyQt5.QtNetwork import QNetworkAccessManager, QNetworkReply, QNetworkProxy
 from PyQt5.QtWebKit import QWebSettings
-=======
-from PyQt4.QtCore import (QAbstractEventDispatcher, QDateTime, QObject,
-                          QRegExp, QString, QUrl, QVariant)
-from PyQt4.QtGui import QApplication
-from PyQt4.QtNetwork import QNetworkAccessManager, QNetworkReply, QNetworkProxy
-from PyQt4.QtWebKit import QWebSettings, QWebFrame
->>>>>>> 64014968
+from PyQt5.QtWebKitWidgets import QWebFrame
 from twisted.python import log
 
 from splash.utils import truncated
