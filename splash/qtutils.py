--- conflicted
+++ resolved
@@ -8,24 +8,16 @@
 import sys
 import time
 
-<<<<<<< HEAD
 from PyQt5.QtCore import (QAbstractEventDispatcher, QDateTime, QObject,
                           QUrl, QVariant)
 from PyQt5.QtWidgets import QApplication
 from PyQt5.QtNetwork import QNetworkAccessManager, QNetworkReply, QNetworkProxy
 from PyQt5.QtWebKit import QWebSettings
 from PyQt5.QtWebKitWidgets import QWebFrame
-=======
-from PyQt4.QtCore import (QAbstractEventDispatcher, QDateTime, QObject,
-                          QRegExp, QString, QUrl, QVariant)
-from PyQt4.QtGui import QApplication
-from PyQt4.QtNetwork import QNetworkAccessManager, QNetworkReply, QNetworkProxy
-from PyQt4.QtWebKit import QWebSettings, QWebFrame
->>>>>>> f3570668
 from twisted.python import log
 import six
 
-from splash.utils import truncated
+from splash.utils import truncated, to_bytes
 
 
 OPERATION_NAMES = {
@@ -153,11 +145,7 @@
 def to_qurl(s):
     if isinstance(s, QUrl):
         return s
-
-    if isinstance(s, unicode):
-        s = s.encode('utf-8')
-
-    return QUrl.fromEncoded(s)
+    return QUrl.fromEncoded(to_bytes(s, encoding='utf8'))
 
 
 def set_request_url(request, url):
