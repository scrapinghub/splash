# -*- coding: utf-8 -*-
""" Utils for working with QWebKit objects.
"""
from __future__ import absolute_import

import functools
import itertools
import sys
import time

<<<<<<< HEAD
from twisted.python import log
from PIL import Image
from PyQt4.QtGui import QApplication, QImage, QPainter, QRegion
from PyQt4.QtCore import (
    QAbstractEventDispatcher, QByteArray, QVariant, QString, QObject,
    QDateTime, QRegExp, QSize, QRect, QPoint
)
from PyQt4.QtCore import QUrl
=======
from PyQt4.QtCore import (QAbstractEventDispatcher, QDateTime, QObject,
                          QRegExp, QString, QUrl, QVariant)
from PyQt4.QtGui import QApplication
>>>>>>> 6cc5d1ec
from PyQt4.QtNetwork import QNetworkAccessManager, QNetworkReply
from twisted.python import log

from splash.utils import truncated


OPERATION_NAMES = {
    QNetworkAccessManager.HeadOperation: 'HEAD',
    QNetworkAccessManager.GetOperation: 'GET',
    QNetworkAccessManager.PostOperation: 'POST',
    QNetworkAccessManager.PutOperation: 'PUT',
    QNetworkAccessManager.DeleteOperation: 'DELETE',
}
OPERATION_QT_CONSTANTS = {v:k for k,v in OPERATION_NAMES.items()}


# See: http://pyqt.sourceforge.net/Docs/PyQt4/qnetworkreply.html#NetworkError-enum
REQUEST_ERRORS = {
    QNetworkReply.NoError : 'no error condition. Note: When the HTTP protocol returns a redirect no error will be reported. You can check if there is a redirect with the QNetworkRequest::RedirectionTargetAttribute attribute.',
    QNetworkReply.ConnectionRefusedError : 'the remote server refused the connection (the server is not accepting requests)',
    QNetworkReply.RemoteHostClosedError : 'the remote server closed the connection prematurely, before the entire reply was received and processed',
    QNetworkReply.HostNotFoundError : 'the remote host name was not found (invalid hostname)',
    QNetworkReply.TimeoutError : 'the connection to the remote server timed out',
    QNetworkReply.OperationCanceledError : 'the operation was canceled via calls to abort() or close() before it was finished.',
    QNetworkReply.SslHandshakeFailedError : 'the SSL/TLS handshake failed and the encrypted channel could not be established. The sslErrors() signal should have been emitted.',
    QNetworkReply.TemporaryNetworkFailureError : 'the connection was broken due to disconnection from the network, however the system has initiated roaming to another access point. The request should be resubmitted and will be processed as soon as the connection is re-established.',
    QNetworkReply.ProxyConnectionRefusedError : 'the connection to the proxy server was refused (the proxy server is not accepting requests)',
    QNetworkReply.ProxyConnectionClosedError : 'the proxy server closed the connection prematurely, before the entire reply was received and processed',
    QNetworkReply.ProxyNotFoundError : 'the proxy host name was not found (invalid proxy hostname)',
    QNetworkReply.ProxyTimeoutError : 'the connection to the proxy timed out or the proxy did not reply in time to the request sent',
    QNetworkReply.ProxyAuthenticationRequiredError : 'the proxy requires authentication in order to honour the request but did not accept any credentials offered (if any)',
    QNetworkReply.ContentAccessDenied : 'the access to the remote content was denied (similar to HTTP error 401)',
    QNetworkReply.ContentOperationNotPermittedError : 'the operation requested on the remote content is not permitted',
    QNetworkReply.ContentNotFoundError : 'the remote content was not found at the server (similar to HTTP error 404)',
    QNetworkReply.AuthenticationRequiredError : 'the remote server requires authentication to serve the content but the credentials provided were not accepted (if any)',
    QNetworkReply.ContentReSendError : 'the request needed to be sent again, but this failed for example because the upload data could not be read a second time.',
    QNetworkReply.ProtocolUnknownError : 'the Network Access API cannot honor the request because the protocol is not known',
    QNetworkReply.ProtocolInvalidOperationError : 'the requested operation is invalid for this protocol',
    QNetworkReply.UnknownNetworkError : 'an unknown network-related error was detected',
    QNetworkReply.UnknownProxyError : 'an unknown proxy-related error was detected',
    QNetworkReply.UnknownContentError : 'an unknown error related to the remote content was detected',
    QNetworkReply.ProtocolFailure : 'a breakdown in protocol was detected (parsing error, invalid or unexpected responses, etc.)',
}

REQUEST_ERRORS_SHORT = {
    QNetworkReply.NoError: 'OK',
    QNetworkReply.OperationCanceledError: 'cancelled',
    QNetworkReply.ConnectionRefusedError: 'connection_refused',
    QNetworkReply.RemoteHostClosedError : 'connection_closed',
    QNetworkReply.HostNotFoundError : 'invalid_hostname',
    QNetworkReply.TimeoutError : 'timed_out',
    QNetworkReply.SslHandshakeFailedError : 'ssl_error',
    QNetworkReply.TemporaryNetworkFailureError : 'temp_network_failure',
    QNetworkReply.ProxyConnectionRefusedError : 'proxy_connection_refused',
    QNetworkReply.ProxyConnectionClosedError : 'proxy_connection_closed',
    QNetworkReply.ProxyNotFoundError : 'proxy_not_found',
    QNetworkReply.ProxyTimeoutError : 'proxy_timeout',
    QNetworkReply.ProxyAuthenticationRequiredError : 'proxy_auth_required',
    QNetworkReply.ContentAccessDenied : 'access_denied_401',
    QNetworkReply.ContentOperationNotPermittedError : 'operation_not_permitted',
    QNetworkReply.ContentNotFoundError : 'not_found_404',
    QNetworkReply.AuthenticationRequiredError : 'auth_required',
    QNetworkReply.ContentReSendError : 'must_resend',
    QNetworkReply.ProtocolUnknownError : 'unknown_protocol',
    QNetworkReply.ProtocolInvalidOperationError : 'invalid_operation',
    QNetworkReply.UnknownNetworkError : 'unknown_network_error',
    QNetworkReply.UnknownProxyError : 'unknown_proxy_error',
    QNetworkReply.UnknownContentError : 'unknown_remote_content_error',
    QNetworkReply.ProtocolFailure : 'protocol_error',
}


# A global reference must be kept to QApplication, otherwise the process will
# segfault
_qtapp = None


def init_qt_app(verbose):
    """ Initialize Main Qt Application.
    :param verbose:
    :return: QApplication
    """
    global _qtapp
    if _qtapp:
        log.msg("QApplication is already initiated.")
        return _qtapp

    class QApp(QApplication):

        blockedAt = 0

        def __init__(self, *args):
            super(QApp, self).__init__(*args)
            if verbose:
                disp = QAbstractEventDispatcher.instance()
                disp.aboutToBlock.connect(self.aboutToBlock)
                disp.awake.connect(self.awake)

        def aboutToBlock(self):
            self.blockedAt = time.time()
            log.msg("aboutToBlock", system="QAbstractEventDispatcher")

        def awake(self):
            diff = time.time() - self.blockedAt
            log.msg("awake; block time: %0.4f" % diff, system="QAbstractEventDispatcher")
    _qtapp = QApp(sys.argv)
    return _qtapp


def get_qt_app():
    """ Return Main QtApplication. """
    assert _qtapp is not None, "init_qt_app should be called first."
    return _qtapp


def qurl2ascii(url):
    """ Convert QUrl to ASCII text suitable for logging """
    url = unicode(url.toString()).encode('unicode-escape').decode('ascii')
    if url.lower().startswith('data:'):
        return truncated(url, 80, '...[data uri truncated]')
    return url


def drop_request(request):
    """ Drop the request """
    # hack: set invalid URL
    request.setUrl(QUrl(''))


def request_repr(request, operation=None):
    """ Return string representation of QNetworkRequest suitable for logging """
    method = OPERATION_NAMES.get(operation, '?')
    url = qurl2ascii(request.url())
    return "%s %s" % (method, url)


def qt2py(obj, max_depth=100):
    """ Convert a QVariant object to a barebone non-PyQT object """

    if max_depth <= 0:
        raise ValueError("Can't convert object: depth limit is reached")

    if isinstance(obj, QVariant):
        obj = obj.toPyObject()

    # print(obj, obj.__class__)

    if isinstance(obj, QString):
        return unicode(obj)

    if isinstance(obj, QDateTime):
        return obj.toPyDateTime()

    if isinstance(obj, QRegExp):
        return {
            "_jstype": "RegExp",
            "pattern": unicode(obj.pattern()),
            "caseSensitive": bool(obj.caseSensitivity()),
        }

    if isinstance(obj, dict):
        return {
            qt2py(key, max_depth-1): qt2py(value, max_depth-1)
            for key, value in obj.items()
        }

    if isinstance(obj, list):
        return [qt2py(v, max_depth-1) for v in obj]

    if isinstance(obj, tuple):
        return tuple([qt2py(v, max_depth-1) for v in obj])

    if isinstance(obj, set):
        return {qt2py(v, max_depth-1) for v in obj}

    assert not isinstance(obj, QObject), (obj, obj.__class__)
    return obj


class WrappedSignal(object):
    """
    A wrapper for QT signals that assigns ids to callbacks,
    passes callback_id to the callback (as a keyword argument)
    and allows to disconnect callbacks by their ids.

    Its main purpose is to provide a way to disconnect a slot
    when callback is fired.
    """
    def __init__(self, signal):
        self.ids = itertools.count()
        self.callbacks = {}
        self.signal = signal

    def connect(self, func, **kwargs):
        callback_id = next(self.ids)
        cb = functools.partial(func, callback_id=callback_id, **kwargs)
        self.callbacks[callback_id] = cb
        self.signal.connect(cb)
        return callback_id

    def disconnect(self, callback_id):
        cb = self.callbacks.pop(callback_id)
        self.signal.disconnect(cb)<|MERGE_RESOLUTION|>--- conflicted
+++ resolved
@@ -8,20 +8,10 @@
 import sys
 import time
 
-<<<<<<< HEAD
-from twisted.python import log
-from PIL import Image
-from PyQt4.QtGui import QApplication, QImage, QPainter, QRegion
-from PyQt4.QtCore import (
-    QAbstractEventDispatcher, QByteArray, QVariant, QString, QObject,
-    QDateTime, QRegExp, QSize, QRect, QPoint
-)
-from PyQt4.QtCore import QUrl
-=======
+
 from PyQt4.QtCore import (QAbstractEventDispatcher, QDateTime, QObject,
                           QRegExp, QString, QUrl, QVariant)
 from PyQt4.QtGui import QApplication
->>>>>>> 6cc5d1ec
 from PyQt4.QtNetwork import QNetworkAccessManager, QNetworkReply
 from twisted.python import log
 
