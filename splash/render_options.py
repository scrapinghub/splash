--- conflicted
+++ resolved
@@ -6,16 +6,8 @@
 import six
 
 from splash import defaults
-<<<<<<< HEAD
 from splash.utils import to_bytes, path_join_secure
-
-
-class BadOption(Exception):
-    pass
-=======
-from splash.utils import path_join_secure
 from splash.exceptions import BadOption
->>>>>>> f7957349
 
 
 class RenderOptions(object):
@@ -59,15 +51,11 @@
                         content = request.content.read().decode('utf-8')
                         data.update(json.loads(content, encoding='utf8'))
                     except ValueError as e:
-<<<<<<< HEAD
-                        raise BadOption("Invalid JSON: '{}'".format(str(e)))
-=======
                         raise BadOption({
                             'type': 'invalid_json',
                             'description': "Can't decode JSON",
                             'message': str(e),
                         })
->>>>>>> f7957349
 
                 # 3. js_source from application/javascript POST requests
                 if b'application/javascript' in content_type:
@@ -95,28 +83,14 @@
         value = self.data.get(name)
         if value is not None:
             if type is not None:
-<<<<<<< HEAD
                 try:
                     value = type(value)
                 except ValueError:
-                    raise BadOption(
-                        "Argument %r is not of expected value" % (name))
-            if range is not None and not (range[0] <= value <= range[1]):
-                raise BadOption("Argument %r out of range (%d-%d)" % (
-                    name, range[0], range[1]))
-=======
-                if type is str and isinstance(value, unicode):
-                    value = value.encode('utf8')
-                else:
-                    try:
-                        value = type(value)
-                    except ValueError:
-                        msg = "Argument %r has a wrong type" % (name,)
-                        self.raise_error(name, msg, required_type=type.__name__)
+                    msg = "Argument %r has a wrong type" % (name,)
+                    self.raise_error(name, msg, required_type=type.__name__)
             if range is not None and not (range[0] <= value <= range[1]):
                 self.raise_error(name, 'Argument is out of the allowed range',
                                  min=range[0], max=range[1], value=value)
->>>>>>> f7957349
             return value
         elif default is self._REQUIRED:
             self.raise_error(name, 'Required argument is missing: %s' % name,
@@ -239,19 +213,14 @@
 
         if isinstance(headers, (list, tuple)):
             for el in headers:
-<<<<<<< HEAD
                 string_only = all(isinstance(e, six.string_types) for e in el)
                 if not (isinstance(el, (list, tuple)) and len(el) == 2 and string_only):
-                    raise BadOption("'headers' must be either JSON array of (name, value) pairs or JSON object")
-=======
-                if not (isinstance(el, (list, tuple)) and len(el) == 2 and all(isinstance(e, basestring) for e in el)):
                     self.raise_error(
                         argument='headers',
                         description="'headers' must be either a JSON array of "
                                     "(name, value) pairs or a JSON object"
                     )
 
->>>>>>> f7957349
         return headers
 
     def get_viewport(self, wait=None):
