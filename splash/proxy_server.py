--- conflicted
+++ resolved
@@ -22,21 +22,12 @@
 }
 
 # Note the http header use '-' instead of '_' for the parameter names
-<<<<<<< HEAD
 HTML_PARAMS = [b'baseurl', b'timeout', b'wait', b'proxy', b'allowed-domains',
                b'viewport', b'js', b'js-source', b'images', b'filters',
-               b'render-all', b'scale-method']
+               b'render-all', b'scale-method', b'resource-timeout']
 PNG_PARAMS = [b'width', b'height']
 JPEG_PARAMS = [b'width', b'height', b'quality']
 JSON_PARAMS = [b'html', b'png', b'iframes', b'script', b'console', b'history', b'har']
-=======
-HTML_PARAMS = ['baseurl', 'timeout', 'wait', 'proxy', 'allowed-domains',
-               'viewport', 'js', 'js-source', 'images', 'filters',
-               'render-all', 'scale-method', 'resource-timeout']
-PNG_PARAMS = ['width', 'height']
-JPEG_PARAMS = ['width', 'height', 'quality']
-JSON_PARAMS = ['html', 'png', 'jpeg', 'iframes', 'script', 'console', 'history', 'har']
->>>>>>> f550a62d
 
 HOP_BY_HOP_HEADERS = [
     b'Connection',
