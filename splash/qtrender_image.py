--- conflicted
+++ resolved
@@ -386,11 +386,7 @@
         """ Crop/extend image to specified rectangle. """
 
     @abstractmethod
-<<<<<<< HEAD
-    def to_png(self, complevel=defaults.PNG_COMPRESSION_LEVEL):
-=======
-    def to_png(self, complevel: int) -> bytes:
->>>>>>> 9096357f
+    def to_png(self, complevel: int = defaults.PNG_COMPRESSION_LEVEL) -> bytes:
         """
         Serialize image as PNG and return the result as a byte sequence.
 
