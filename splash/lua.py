# -*- coding: utf-8 -*-
from __future__ import absolute_import, division
import os
import re
import functools
import datetime

from twisted.python import log
try:
    import lupa
except ImportError:
    lupa = None
import six

from splash.exceptions import ScriptError

_supported = None
_lua = None


def is_supported():
    """ Return True if Lua scripting is supported """
    global _supported
    if _supported is not None:
        return _supported

    try:
        import lupa
    except ImportError:
        log.msg("WARNING: Lua scripting is not available because 'lupa' Python package is not installed")
        _supported = False
        return False

    try:
        lua = lupa.LuaRuntime()
    except lupa.LuaError as e:
        log.msg("WARNING: Lua scripting is not available: %r" % e)
        _supported = False
        return False

    _supported = True
    return True


def get_shared_runtime():
    """ Return a shared LuaRuntime instance, creating it if necessary. """
    global _lua
    if _lua is None:
        _lua = lupa.LuaRuntime(encoding=None)
    return _lua


def get_version():
    """ Return Lua version """
    lua = get_shared_runtime()
    return lua.globals()["_VERSION"]


def get_new_runtime(**kwargs):
    """ Return a pre-configured LuaRuntime. """
    kwargs.setdefault('register_eval', False)
    kwargs.setdefault('unpack_returned_tuples', True)
    kwargs.setdefault('encoding', None)
    lua = lupa.LuaRuntime(**kwargs)
    lua.execute("assert(os.setlocale('C'))")
    return lua


def get_main(lua, script):
    """
    Get "main" function and its global environment from a ``script``.
    """
    main = _get_entrypoint(lua, script)
    _check_main(main)
    return main, lua.eval("_G")


def get_main_sandboxed(lua, script):
    """
    Get "main" function and its (sandboxed) global environment
    from a ``script``.
    """
    env = run_in_sandbox(lua, script)
    main = env["main"]
    _check_main(main)
    return main, env


def run_in_sandbox(lua, script):
    """
    Execute ``script`` in ``lua`` runtime using "sandbox" Lua module.
    Return a (sandboxed) global environment for the executed script.

    "sandbox" module should be importable in the environment.
    It should provide ``sandbox.run(untrusted_code)`` method and
    ``sandbox.env`` table with a global environment.
    See ``splash/lua_modules/sandbox.lua``.
    """
    sandbox = lua.eval("require('sandbox')")
    result = sandbox.run(script)
    if result is not True:
        ok, res = result
        raise lupa.LuaError(res)
    return sandbox.env


def _get_entrypoint(lua, script):
    """
    Execute a script and return its "main" function.

    >>> import lupa; lua = lupa.LuaRuntime()
    >>> main = _get_entrypoint(lua, "x=1; function main() return 55 end")
    >>> main()
    55
    """
    lua.execute(script)
    return lua.globals()["main"]


def _check_main(main):
    if main is None:
        raise ScriptError({
            "type": ScriptError.MAIN_NOT_FOUND_ERROR,
            "message": "'main' function is not found",
        })
    if lupa.lua_type(main) != 'function':
        raise ScriptError({
            "type": ScriptError.BAD_MAIN_ERROR,
            "message": "'main' is not a function",
        })


def lua2python(lua, obj, encoding='utf-8', strict=True, max_depth=100, sparse_limit=10):
    """
    Recursively convert Lua ``obj`` to Python objects.

    When ``encoding`` is None, binary data is not decoded to unicode;
    otherwise it is decoded using this encoding.

    When ``strict`` is True, lua2python raises an exception for Lua objects
    which can't be converted to Python. When ``strict`` is False these objects
    are returned as lupa wrappers.
    """

    def l2p(obj, depth):
        if depth <= 0:
            raise ValueError("Can't convert Lua object to Python: depth limit is reached")

        if isinstance(obj, dict):
            return {
                l2p(key, depth-1): l2p(value, depth-1)
                for key, value in six.iteritems(obj)
            }

        if isinstance(obj, list):
            return [l2p(el, depth-1) for el in obj]

        if isinstance(obj, tuple):
            return tuple([l2p(el, depth-1) for el in obj])

        if isinstance(obj, set):
            return {l2p(el, depth-1) for el in obj}

        if lupa.lua_type(obj) == 'table':
            if _table_is_array(lua, obj):
                res = []
                prev_key = 0
                for key, value in obj.items():
                    if not isinstance(key, int):
                        raise ValueError("Can't build a Python list from Lua table: invalid key %r" % key)
                    if key <= prev_key:
                        raise ValueError("Can't build a Python list from Lua table: bad index %s" % key)

                    filler_size = key - prev_key - 1
                    if filler_size > sparse_limit:
                        raise ValueError("Lua table is too sparse. Try not to use nil values.")
                    res.extend([None] * filler_size)
                    res.append(l2p(value, depth-1))
                    prev_key = key
                return res
            else:
                return {
                    l2p(key, depth-1): l2p(value, depth-1)
                    for key, value in obj.items()
                }

        if strict and lupa.lua_type(obj) is not None:
            raise ValueError(
                "Lua %s objects are not allowed." % lupa.lua_type(obj)
            )

<<<<<<< HEAD
        if binary and isinstance(obj, six.text_type):
            obj = obj.encode('utf8')
=======
        if encoding is not None and isinstance(obj, bytes):
            obj = obj.decode(encoding)
>>>>>>> 4267db33

        return obj

    return l2p(obj, depth=max_depth)


def _mark_table_as_array(lua, tbl):
    # XXX: the same function is available in Lua as treat.as_array.
    # XXX: if we want to add to a metatable instead of replacing it,
    # we must make sure metatable is not shared with other tables.
    mt = lua.table(__metatable="array")
    lua.eval("setmetatable")(tbl, mt)
    return tbl


def _table_is_array(lua, tbl):
    mt = lua.eval("getmetatable")(tbl)
    return mt == "array"


def python2lua(lua, obj, max_depth=100, encoding='utf8'):
    """
    Recursively convert Python object to a Lua data structure.
    Parts that can't be converted to Lua types are passed as-is.

    For Lua runtimes with restrictive attribute filters it means such values
    are passed as "capsules" which Lua code can send back to Python as-is, but
    can't access otherwise.
    """
    if max_depth <= 0:
        raise ValueError("Can't convert Python object to Lua: depth limit is reached")

    if isinstance(obj, dict):
        return lua.table_from({
            python2lua(lua, key, max_depth-1): python2lua(lua, value, max_depth-1)
            for key, value in six.iteritems(obj)
        })

    if isinstance(obj, list):
        tbl = lua.table_from([python2lua(lua, el, max_depth-1) for el in obj])
        return _mark_table_as_array(lua, tbl)

<<<<<<< HEAD
    if isinstance(obj, six.text_type):
        # lupa encodes/decodes strings automatically,
        # but this doesn't apply to nested table keys.
=======
    if isinstance(obj, unicode):
>>>>>>> 4267db33
        return obj.encode('utf8')

    if isinstance(obj, datetime.datetime):
        return obj.isoformat() + 'Z'
        # XXX: maybe return datetime encoded to Lua standard? E.g.:

        # tm = obj.timetuple()
        # return python2lua(lua, {
        #     '_jstype': 'Date',
        #     'year': tm.tm_year,
        #     'month': tm.tm_mon,
        #     'day': tm.tm_mday,
        #     'yday': tm.tm_yday,
        #     'wday': tm.tm_wday,  # fixme: in Lua Sunday is 1, in Python Monday is 0
        #     'hour': tm.tm_hour,
        #     'min': tm.tm_min,
        #     'sec': tm.tm_sec,
        #     'isdst': tm.tm_isdst,  # fixme: isdst can be -1 in Python
        # }, max_depth)

    return obj


_SYNTAX_ERROR_RE = re.compile(r'^error loading code: (\[string ".*?"\]):(\d+):\s+(.+)$')
_LUA_ERROR_RE = re.compile(r'^(\[string\s+".*?"\]):(\d+):\s+(.*)$')

def parse_error_message(error_text):
    r"""
    Split Lua error message into 'source', 'line_number' and 'error'.
    If error message can't be parsed, an empty dict is returned.

    This function is not reliable because error text is ambiguous.

    Parse runtime error messages::

        >>> info = parse_error_message('[string "function main(splash)\r..."]:2: /app/splash.lua:81: ValueError(\'could not convert string to float: sdf\'')
        >>> print(info['line_number'])
        2
        >>> print(repr(info['source']))
        '[string "function main(splash)\r..."]'
        >>> print(info['error'])
        /app/splash.lua:81: ValueError('could not convert string to float: sdf'

        >>> parse_error_message('dfsadf')
        {}

    Parse syntax errors::

        >>> info = parse_error_message("error loading code: [string \"<python>\"]:1: syntax error near 'ction'")
        >>> info['line_number']
        1
        >>> print(info['error'])
        syntax error near 'ction'

    """
    m = _LUA_ERROR_RE.match(error_text)
    if not m:
        m = _SYNTAX_ERROR_RE.match(error_text)

    if not m:
        return {}

    return {
        'source': m.group(1),
        'line_number': int(m.group(2)),
        'error': m.group(3)
    }<|MERGE_RESOLUTION|>--- conflicted
+++ resolved
@@ -53,7 +53,7 @@
 def get_version():
     """ Return Lua version """
     lua = get_shared_runtime()
-    return lua.globals()["_VERSION"]
+    return lua.eval("_VERSION").decode('latin1')
 
 
 def get_new_runtime(**kwargs):
@@ -189,13 +189,8 @@
                 "Lua %s objects are not allowed." % lupa.lua_type(obj)
             )
 
-<<<<<<< HEAD
-        if binary and isinstance(obj, six.text_type):
-            obj = obj.encode('utf8')
-=======
         if encoding is not None and isinstance(obj, bytes):
             obj = obj.decode(encoding)
->>>>>>> 4267db33
 
         return obj
 
@@ -238,14 +233,8 @@
         tbl = lua.table_from([python2lua(lua, el, max_depth-1) for el in obj])
         return _mark_table_as_array(lua, tbl)
 
-<<<<<<< HEAD
     if isinstance(obj, six.text_type):
-        # lupa encodes/decodes strings automatically,
-        # but this doesn't apply to nested table keys.
-=======
-    if isinstance(obj, unicode):
->>>>>>> 4267db33
-        return obj.encode('utf8')
+        return obj.encode(encoding)
 
     if isinstance(obj, datetime.datetime):
         return obj.isoformat() + 'Z'
