# -*- coding: utf-8 -*-
from __future__ import absolute_import
import base64
import copy
import functools
import json
import os
import weakref
import uuid

from PyQt5.QtCore import QObject, QSize, Qt, QTimer, QUrl, pyqtSlot
from PyQt5.QtNetwork import QNetworkRequest
from PyQt5.QtWebKitWidgets import QWebPage
from PyQt5.QtWebKit import QWebSettings
from twisted.internet import defer
from twisted.python import log
import six

from splash import defaults
from splash.har.qt import cookies2har
from splash.har.utils import without_private
from splash.qtrender_image import QtImageRenderer
from splash.qtutils import (OPERATION_QT_CONSTANTS, WrappedSignal, qt2py,
                            qurl2ascii)
from splash.render_options import validate_size_str
from splash.qwebpage import SplashQWebPage, SplashQWebView


def skip_if_closing(meth):
    @functools.wraps(meth)
    def wrapped(self, *args, **kwargs):
        if self._closing:
            self.logger.log("%s is not called because BrowserTab is closing" % meth.__name__, min_level=2)
            return
        return meth(self, *args, **kwargs)
    return wrapped


class OneShotCallbackError(Exception):
    """ A one shot callback was called more than once. """
    pass


class JsError(Exception):
    """ JavaScript error, raised as a Python exception """
    pass


class BrowserTab(QObject):
    """
    An object for controlling a single browser tab (QWebView).

    It is created by splash.pool.Pool. Pool attaches to tab's deferred
    and waits until either a callback or an errback is called, then destroys
    a BrowserTab.

    XXX: currently cookies are not shared between "browser tabs".
    """

    def __init__(self, network_manager, splash_proxy_factory, verbosity,
                 render_options, visible=False):
        """ Create a new browser tab. """
        QObject.__init__(self)
        self.deferred = defer.Deferred()
        self.network_manager = network_manager
        self.verbosity = verbosity
        self.visible = visible
        self._uid = render_options.get_uid()
        self._closing = False
        self._closing_normally = False
        self._active_timers = set()
        self._timers_to_cancel_on_redirect = weakref.WeakKeyDictionary()  # timer: callback
        self._timers_to_cancel_on_error = weakref.WeakKeyDictionary()  # timer: callback
        self._js_console = None
        self._history = []
        self._autoload_scripts = []

        self.logger = _BrowserTabLogger(uid=self._uid, verbosity=verbosity)
        self._init_webpage(verbosity, network_manager, splash_proxy_factory,
                           render_options)
        self.http_client = _SplashHttpClient(self.web_page)

    def _init_webpage(self, verbosity, network_manager, splash_proxy_factory, render_options):
        """ Create and initialize QWebPage and QWebView """
        self.web_page = SplashQWebPage(verbosity)
        self.web_page.setNetworkAccessManager(network_manager)
        self.web_page.splash_proxy_factory = splash_proxy_factory
        self.web_page.render_options = render_options

        self._set_default_webpage_options(self.web_page)
        self._setup_webpage_events()

        self.web_view = SplashQWebView()
        self.web_view.setPage(self.web_page)
        self.web_view.setAttribute(Qt.WA_DeleteOnClose, True)
        self.web_view.onBeforeClose = self._on_before_close

        if self.visible:
            self.web_view.move(0, 0)
            self.web_view.show()

        self.set_viewport(defaults.VIEWPORT_SIZE)
        # XXX: hack to ensure that default window size is not 640x480.
        self.web_view.resize(
            QSize(*map(int, defaults.VIEWPORT_SIZE.split('x'))))

    def set_js_enabled(self, val):
        settings = self.web_page.settings()
        settings.setAttribute(QWebSettings.JavascriptEnabled, val)

    def get_js_enabled(self):
        settings = self.web_page.settings()
        return settings.testAttribute(QWebSettings.JavascriptEnabled)

    def _set_default_webpage_options(self, web_page):
        """
        Set QWebPage options.
        TODO: allow to customize them.
        """
        settings = web_page.settings()
        settings.setAttribute(QWebSettings.JavascriptEnabled, True)
        settings.setAttribute(QWebSettings.PluginsEnabled, False)
        settings.setAttribute(QWebSettings.PrivateBrowsingEnabled, True)
        settings.setAttribute(QWebSettings.LocalStorageEnabled, True)
        settings.setAttribute(QWebSettings.LocalContentCanAccessRemoteUrls, True)

        scroll_bars = Qt.ScrollBarAsNeeded if self.visible else Qt.ScrollBarAlwaysOff
        web_page.mainFrame().setScrollBarPolicy(Qt.Vertical, scroll_bars)
        web_page.mainFrame().setScrollBarPolicy(Qt.Horizontal, scroll_bars)

        if self.visible:
            web_page.settings().setAttribute(QWebSettings.DeveloperExtrasEnabled, True)

    def _setup_webpage_events(self):
        self._load_finished = WrappedSignal(self.web_page.mainFrame().loadFinished)
        self.web_page.mainFrame().loadFinished.connect(self._on_load_finished)
        self.web_page.mainFrame().urlChanged.connect(self._on_url_changed)
        self.web_page.mainFrame().javaScriptWindowObjectCleared.connect(self._on_javascript_window_object_cleared)
        self.logger.add_web_page(self.web_page)

    def return_result(self, result):
        """ Return a result to the Pool. """
        if self._result_already_returned():
            self.logger.log("error: result is already returned", min_level=1)

        self.deferred.callback(result)
        # self.deferred = None

    def return_error(self, error):
        """ Return an error to the Pool. """
        if self._result_already_returned():
            self.logger.log("error: result is already returned", min_level=1)
        self.deferred.errback(error)
        # self.deferred = None

    def _result_already_returned(self):
        """ Return True if an error or a result is already returned to Pool """
        return self.deferred.called

    def set_custom_headers(self, headers):
        """
        Set custom HTTP headers to be sent with each request. Passed headers
        are merged with QWebKit default headers, overwriting QWebKit values
        in case of conflicts.
        """
        self.web_page.custom_headers = headers

    def set_images_enabled(self, enabled):
        self.web_page.settings().setAttribute(QWebSettings.AutoLoadImages,
                                              enabled)

    def get_images_enabled(self):
        settings = self.web_page.settings()
        return settings.testAttribute(QWebSettings.AutoLoadImages)

    def set_viewport(self, size, raise_if_empty=False):
        """
        Set viewport size.
        If size is "full" viewport size is detected automatically.
        If can also be "<width>x<height>".

        .. note::

           This will update all JS geometry variables, but window resize event
           is delivered asynchronously and so ``window.resize`` will not be
           invoked until control is yielded to the event loop.

        """
        if size == 'full':
            size = self.web_page.mainFrame().contentsSize()
            self.logger.log("Contents size: %s" % size, min_level=2)
            if size.isEmpty():
                if raise_if_empty:
                    raise RuntimeError("Cannot detect viewport size")
                else:
                    size = defaults.VIEWPORT_SIZE
                    self.logger.log("Viewport is empty, falling back to: %s" %
                                    size)

        if not isinstance(size, QSize):
            validate_size_str(size)
            w, h = map(int, size.split('x'))
            size = QSize(w, h)
        self.web_page.setViewportSize(size)
        self._force_relayout()
        w, h = int(size.width()), int(size.height())
        self.logger.log("viewport size is set to %sx%s" % (w, h), min_level=2)
        return w, h

    def _force_relayout(self):
        """Force a relayout of the web page contents."""
        # setPreferredContentsSize may be used to force a certain size for
        # layout purposes.  Passing an invalid size resets the override and
        # tells the QWebPage to use the size as requested by the document.
        # This is in fact the default behavior, so we don't change anything.
        #
        # The side-effect of this operation is a forced synchronous relayout of
        # the page.
        self.web_page.setPreferredContentsSize(QSize())

    def lock_navigation(self):
        self.web_page.navigation_locked = True

    def unlock_navigation(self):
        self.web_page.navigation_locked = False

    def set_content(self, data, callback, errback, mime_type=None, baseurl=None):
        """
        Set page contents to ``data``, then wait until page loads.
        Invoke a callback if load was successful or errback if it wasn't.
        """
        if mime_type is None:
            mime_type = "text/html; charset=utf-8"
        if baseurl is None:
            baseurl = ''
        callback_id = self._load_finished.connect(
            self._on_content_ready,
            callback=callback,
            errback=errback,
        )
        self.logger.log("callback %s is connected to loadFinished" % callback_id, min_level=3)
        self.web_page.mainFrame().setContent(data, mime_type, QUrl(baseurl))

    def set_user_agent(self, value):
        """ Set User-Agent header for future requests """
        self.http_client.set_user_agent(value)

    def get_cookies(self):
        """ Return a list of all cookies in the current cookiejar """
        return cookies2har(self.web_page.cookiejar.allCookies())

    def init_cookies(self, cookies):
        """ Replace all current cookies with ``cookies`` """
        self.web_page.cookiejar.init(cookies)

    def clear_cookies(self):
        """ Remove all cookies. Return a number of cookies deleted. """
        return self.web_page.cookiejar.clear()

    def delete_cookies(self, name=None, url=None):
        """
        Delete cookies with name == ``name``.

        If ``url`` is not None then only those cookies are deleted wihch
        are to be added when a request is sent to ``url``.

        Return a number of cookies deleted.
        """
        return self.web_page.cookiejar.delete(name, url)

    def add_cookie(self, cookie):
        return self.web_page.cookiejar.add(cookie)

    @property
    def url(self):
        """ Current URL """
        return six.text_type(self.web_page.mainFrame().url().toString())

    def go(self, url, callback, errback, baseurl=None, http_method='GET',
           body=None, headers=None):
        """
        Go to an URL. This is similar to entering an URL in
        address tab and pressing Enter.
        """
        self.store_har_timing("_onStarted")

        if baseurl:
            # If baseurl is used, we download the page manually,
            # then set its contents to the QWebPage and let it
            # download related resources and render the result.
            cb = functools.partial(
                self._on_baseurl_request_finished,
                callback=callback,
                errback=errback,
                baseurl=baseurl,
                url=url,
            )
            self.http_client.request(url,
                callback=cb,
                method=http_method,
                body=body,
                headers=headers,
                follow_redirects=True,
            )
        else:
            # if not self._goto_callbacks.isempty():
            #     self.logger.log("Only a single concurrent 'go' request is supported. "
            #                     "Previous go requests will be cancelled.", min_level=1)
            #     # When a new URL is loaded to mainFrame an errback will
            #     # be called, so we're not cancelling this callback manually.

            callback_id = self._load_finished.connect(
                self._on_content_ready,
                callback=callback,
                errback=errback,
            )
            self.logger.log("callback %s is connected to loadFinished" % callback_id, min_level=3)
            self._load_url_to_mainframe(url, http_method, body, headers=headers)

    def stop_loading(self):
        """
        Stop loading of the current page and all pending page
        refresh/redirect requests.
        """
        self.logger.log("stop_loading", min_level=2)
        self.web_view.pageAction(QWebPage.StopScheduledPageRefresh)
        self.web_view.stop()

    def register_callback(self, event, callback):
        """ Register a callback for an event """
        self.web_page.callbacks[event].append(callback)

    # def remove_callback(self, event, callback):
    #     """ Unregister a callback for an event """
    #     self.web_page.callbacks[event].remove(callback)

    def close(self):
        """ Destroy this tab """
        self.logger.log("close is requested by a script", min_level=2)
        self._closing = True
        self._closing_normally = True
        self.web_view.pageAction(QWebPage.StopScheduledPageRefresh)
        self.web_view.stop()
        self.web_view.close()
        self.web_page.deleteLater()
        self.web_view.deleteLater()

    def _on_before_close(self):
        # self._closing = True
        # self._cancel_all_timers()
        # if not self._closing_normally:
        #     self.return_error(Exception("Window is closed by user"))
        return True  # don't close the window

    @skip_if_closing
    def _on_load_finished(self, ok):
        """
        This callback is called for all web_page.mainFrame()
        loadFinished events.
        """
        if self.web_page.maybe_redirect(ok):
            self.logger.log("Redirect or other non-fatal error detected", min_level=2)
            return

        if self.web_page.is_ok(ok):  # or maybe_redirect:
            self.logger.log("loadFinished: ok", min_level=2)
        else:
            self._cancel_timers(self._timers_to_cancel_on_error)

            if self.web_page.error_loading(ok):
                self.logger.log("loadFinished: %s" % (str(self.web_page.error_info)), min_level=1)
            else:
                self.logger.log("loadFinished: unknown error", min_level=1)

    def _on_baseurl_request_finished(self, callback, errback, baseurl, url):
        """
        This method is called when ``baseurl`` is used and a
        reply for the first request is received.
        """
        self.logger.log("baseurl_request_finished", min_level=2)
        reply = self.sender()
        mime_type = reply.header(QNetworkRequest.ContentTypeHeader)
        data = reply.readAll()
        self.set_content(
            data=data,
            callback=callback,
            errback=errback,
            mime_type=mime_type,
            baseurl=baseurl,
        )
        if reply.error():
            self.logger.log("Error loading %s: %s" % (url, reply.errorString()), min_level=1)

    def _load_url_to_mainframe(self, url, http_method, body=None, headers=None):
        request = self.http_client.request_obj(url, headers=headers)
        meth = OPERATION_QT_CONSTANTS[http_method]
        if body is None:  # PyQT doesn't support body=None
            self.web_page.mainFrame().load(request, meth)
        else:
            self.web_page.mainFrame().load(request, meth, body)

    @skip_if_closing
    def _on_content_ready(self, ok, callback, errback, callback_id):
        """
        This method is called when a QWebPage finishes loading its contents.
        """
        if self.web_page.maybe_redirect(ok):
            # XXX: It assumes loadFinished will be called again because
            # redirect happens. If redirect is detected improperly,
            # loadFinished won't be called again, and Splash will return
            # the result only after a timeout.
            return

        self.logger.log("loadFinished: disconnecting callback %s" % callback_id, min_level=3)
        self._load_finished.disconnect(callback_id)

        if self.web_page.is_ok(ok):
            callback()
        elif self.web_page.error_loading(ok):
            # XXX: maybe return a meaningful error page instead of generic
            # error message?
            errback(self.web_page.error_info)
        else:
            # XXX: it means ok=False. When does it happen?
            errback(self.web_page.error_info)

    def wait(self, time_ms, callback, onredirect=None, onerror=None):
        """
        Wait for time_ms, then run callback.

        If onredirect is True then the timer is cancelled if redirect happens.
        If onredirect is callable then in case of redirect the timer is
        cancelled and this callable is called.

        If onerror is True then the timer is cancelled if a render error
        happens. If onerror is callable then in case of a render error the
        timer is cancelled and this callable is called.
        """

        timer = QTimer()
        timer.setSingleShot(True)
        timer_callback = functools.partial(self._on_wait_timeout,
            timer=timer,
            callback=callback,
        )
        timer.timeout.connect(timer_callback)

        self.logger.log("waiting %sms; timer %s" % (time_ms, id(timer)), min_level=2)

        timer.start(time_ms)
        self._active_timers.add(timer)
        if onredirect:
            self._timers_to_cancel_on_redirect[timer] = onredirect
        if onerror:
            self._timers_to_cancel_on_error[timer] = onerror

    def _on_wait_timeout(self, timer, callback):
        self.logger.log("wait timeout for %s" % id(timer), min_level=2)
        if timer in self._active_timers:
            self._active_timers.remove(timer)
        self._timers_to_cancel_on_redirect.pop(timer, None)
        self._timers_to_cancel_on_error.pop(timer, None)
        callback()

    def _cancel_timer(self, timer, errback=None):
        self.logger.log("cancelling timer %s" % id(timer), min_level=2)
        if timer in self._active_timers:
            self._active_timers.remove(timer)
        timer.stop()
        try:
            if callable(errback):
                self.logger.log("calling timer errback", min_level=2)
                errback(self.web_page.error_info)
        finally:
            timer.deleteLater()

    def _cancel_timers(self, timers):
        for timer, oncancel in list(timers.items()):
            self._cancel_timer(timer, oncancel)
            timers.pop(timer, None)

    def _cancel_all_timers(self):
        self.logger.log("cancelling %d remaining timers" % len(self._active_timers), min_level=2)
        for timer in list(self._active_timers):
            self._cancel_timer(timer)

    def _on_url_changed(self, url):
        # log history
        url = six.text_type(url.toString())
        cause_ev = self.web_page.har_log._prev_entry(url, -1)
        if cause_ev:
            self._history.append(without_private(cause_ev.data))

        self._cancel_timers(self._timers_to_cancel_on_redirect)

    def run_js_file(self, filename, handle_errors=True):
        """
        Load JS library from file ``filename`` to the current frame.
        """
        with open(filename, 'rb') as f:
            script = f.read().decode('utf-8')
            self.runjs(script, handle_errors=handle_errors)

    def run_js_files(self, folder, handle_errors=True):
        """
        Load all JS libraries from ``folder`` folder to the current frame.
        """
        for jsfile in os.listdir(folder):
            if jsfile.endswith('.js'):
                filename = os.path.join(folder, jsfile)
                self.run_js_file(filename, handle_errors=handle_errors)

    def autoload(self, js_source):
        """ Execute JS code before each page load """
        self._autoload_scripts.append(js_source)

    def no_autoload(self):
        """ Remove all scripts scheduled for auto-loading """
        self._autoload_scripts = []

    def _on_javascript_window_object_cleared(self):
        for script in self._autoload_scripts:
            # XXX: handle_errors=False is used to execute autoload scripts
            # in a global context (not inside a closure).
            # One difference is how are `function foo(){}` statements handled:
            # if executed globally, `foo` becomes an attribute of window;
            # if executed in a closure, `foo` is a name local to this closure.
            self.runjs(script, handle_errors=False)

    def http_get(self, url, callback, headers=None, follow_redirects=True):
        """ Send a GET request; call a callback with the reply as an argument. """
        self.http_client.get(url,
            callback=callback,
            headers=headers,
            follow_redirects=follow_redirects
        )

    def evaljs(self, js_source, handle_errors=True):
        """
        Run JS code in page context and return the result.

        If JavaScript exception or an syntax error happens
        and :param:`handle_errors` is True then Python JsError
        exception is raised.
        """
        frame = self.web_page.mainFrame()
        if not handle_errors:
            return qt2py(frame.evaluateJavaScript(js_source))

        escaped = json.dumps([js_source], ensure_ascii=False)[1:-1]
        wrapped = """
        (function(script_text){
            try{
                return {error: false, result: eval(script_text)}
            }
            catch(e){
                return {error: true, error_repr: e.toString()}
            }
        })(%(script_text)s)
        """ % dict(script_text=escaped)
        res = qt2py(frame.evaluateJavaScript(wrapped))
        if res.get("error", False):
            raise JsError(res.get("error_repr", "unknown JS error"))
        return res.get("result", None)

    def runjs(self, js_source, handle_errors=True):
        """ Run JS code in page context and discard the result. """

        # If JS code returns something, and we just discard
        # the result of frame.evaluateJavaScript, then Qt still needs to build
        # a result - it could be costly. So the original JS code
        # is adjusted to make sure it doesn't return anything.
        js_source = "%s;undefined" % js_source
        self.evaljs(js_source, handle_errors=handle_errors)

    def wait_for_resume(self, js_source, callback, errback, timeout):
        """
        Run some Javascript asynchronously.

        The JavaScript must contain a method called `main()` that accepts
        one argument. The first argument will be an object with `resume()`
        and `error()` methods. The code _must_ call one of these functions
        before the timeout or else it will be canceled.

        Note: this cleans up the JavaScript global variable that it creates,
        but QT seems to notice when a JS GV is deleted and it destroys the
        underlying C++ object. Therefore, we can only delete the JS GV _after_
        the user's code has called us back. This should change in QT5, since
        it will then be possible to specify a different object ownership
        policy when calling addToJavaScriptWindowObject().
        """

        frame = self.web_page.mainFrame()
        script_text = json.dumps(js_source)[1:-1]
        callback_proxy = OneShotCallbackProxy(self, callback, errback, timeout)
        frame.addToJavaScriptWindowObject(callback_proxy.name, callback_proxy)

        wrapped = """
        (function () {
            try {
                eval("%(script_text)s");
            } catch (err) {
                var main = function (splash) {
                    throw err;
                }
            }
            (function () {
                var returnObject = {};
                var deleteCallbackLater = function () {
                    setTimeout(function () {delete window["%(callback_name)s"]}, 0);
                }
                var splash = {
                    'error': function (message) {
                        setTimeout(function () {
                            window["%(callback_name)s"].error(message, false);
                            deleteCallbackLater();
                        }, 0);
                    },
                    'resume': function (value) {
                        returnObject['value'] = value;
                        setTimeout(function () {
                            window["%(callback_name)s"].resume(returnObject);
                            deleteCallbackLater();
                        }, 0);
                    },
                    'set': function (key, value) {
                        returnObject[key] = value;
                    }
                };
                try {
                    if (typeof main === 'undefined') {
                        throw "wait_for_resume(): no main() function defined";
                    }
                    main(splash);
                } catch (err) {
                    setTimeout(function () {
                        window["%(callback_name)s"].error(err, true);
                        deleteCallbackLater();
                    }, 0);
                }
            })();
        })();undefined
        """ % dict(script_text=script_text, callback_name=callback_proxy.name)

        def cancel_callback():
            callback_proxy.cancel(reason='javascript window object cleared')

        self.logger.log("wait_for_resume wrapped script:\n%s" % wrapped, min_level=2)
        frame.javaScriptWindowObjectCleared.connect(cancel_callback)
        frame.evaluateJavaScript(wrapped)

    def store_har_timing(self, name):
        self.logger.log("HAR event: %s" % name, min_level=3)
        self.web_page.har_log.store_timing(name)

    def _jsconsole_enable(self):
        # TODO: add public interface or make console available by default
        if self._js_console is not None:
            return
        self._js_console = _JavascriptConsole()
        frame = self.web_page.mainFrame()
        frame.addToJavaScriptWindowObject('console', self._js_console)

    def _jsconsole_messages(self):
        # TODO: add public interface or make console available by default
        if self._js_console is None:
            return []
        return self._js_console.messages[:]

    def html(self):
        """ Return HTML of the current main frame """
        self.logger.log("getting HTML", min_level=2)
        frame = self.web_page.mainFrame()
        result = frame.toHtml()
        self.store_har_timing("_onHtmlRendered")
        return result

    def _get_image(self, image_format, width, height, render_all, scale_method):
        old_size = self.web_page.viewportSize()
        try:
            if render_all:
                self.logger.log("Rendering whole page contents (RENDER_ALL)",
                                min_level=2)
                self.set_viewport('full')
<<<<<<< HEAD
            image = render_qwebpage(self.web_page, self.logger,
                                    width=width, height=height,
                                    scale_method=scale_method)
            self.store_har_timing("_onScreenshotPrepared")

            result = image.to_png()
            if b64:
                # make the base64 encoded string json serializable by
                # decoding it to unicode.
                result = base64.b64encode(result).decode('utf-8')
            self.store_har_timing("_onPngRendered")
            return result
=======
            renderer = QtImageRenderer(
                self.web_page, self.logger, image_format,
                width=width, height=height, scale_method=scale_method)
            image = renderer.render_qwebpage()
>>>>>>> d55c47e7
        finally:
            if old_size != self.web_page.viewportSize():
                # Let's not generate extra "set size" messages in the log.
                self.web_page.setViewportSize(old_size)
        self.store_har_timing("_onScreenshotPrepared")
        return image

    def png(self, width=None, height=None, b64=False, render_all=False,
            scale_method=None):
        """ Return screenshot in PNG format """
        self.logger.log(
            "Getting PNG: width=%s, height=%s, "
            "render_all=%s, scale_method=%s" %
            (width, height, render_all, scale_method), min_level=2)
        image = self._get_image('PNG', width, height, render_all, scale_method)
        result = image.to_png()
        if b64:
            result = base64.b64encode(result)
        self.store_har_timing("_onPngRendered")
        return result

    def jpeg(self, width=None, height=None, b64=False, render_all=False,
             scale_method=None, quality=None):
        """Return screenshot in JPEG format."""
        self.logger.log(
            "Getting JPEG: width=%s, height=%s, "
            "render_all=%s, scale_method=%s, quality=%s" %
            (width, height, render_all, scale_method, quality), min_level=2)
        image = self._get_image('JPEG', width, height, render_all, scale_method)
        result = image.to_jpeg(quality=quality)
        if b64:
            result = base64.b64encode(result)
        self.store_har_timing("_onJpegRendered")
        return result

    def iframes_info(self, children=True, html=True):
        """ Return information about all iframes """
        self.logger.log("getting iframes", min_level=3)
        frame = self.web_page.mainFrame()
        result = self._frame_to_dict(frame, children, html)
        self.store_har_timing("_onIframesRendered")
        return result

    def har(self):
        """ Return HAR information """
        self.logger.log("getting HAR", min_level=3)
        return self.web_page.har_log.todict()

    def history(self):
        """ Return history of 'main' HTTP requests """
        self.logger.log("getting history", min_level=3)
        return copy.deepcopy(self._history)

    def last_http_status(self):
        """
        Return HTTP status code of the currently loaded webpage
        or None if it is not available.
        """
        if not self._history:
            return
        try:
            return self._history[-1]["response"]["status"]
        except KeyError:
            return

    def _frame_to_dict(self, frame, children=True, html=True):
        g = frame.geometry()
        res = {
            "url": six.text_type(frame.url().toString()),
            "requestedUrl": six.text_type(frame.requestedUrl().toString()),
            "geometry": (g.x(), g.y(), g.width(), g.height()),
            "title": six.text_type(frame.title())
        }
        if html:
            res["html"] = six.text_type(frame.toHtml())

        if children:
            res["childFrames"] = [
                self._frame_to_dict(f, True, html)
                for f in frame.childFrames()
            ]
            res["frameName"] = six.text_type(frame.frameName())

        return res


class _SplashHttpClient(QObject):
    """ Wrapper class for making HTTP requests on behalf of a SplashQWebPage """
    def __init__(self, web_page):
        super(_SplashHttpClient, self).__init__()
        self._replies = set()
        self.web_page = web_page
        self.network_manager = web_page.networkAccessManager()

    def set_user_agent(self, value):
        """ Set User-Agent header for future requests """
        self.web_page.custom_user_agent = value

    def request_obj(self, url, headers=None):
        """ Return a QNetworkRequest object """
        request = QNetworkRequest()
        request.setUrl(QUrl(url))
        request.setOriginatingObject(self.web_page.mainFrame())

        if headers is not None:
            self.web_page.skip_custom_headers = True
            self._set_request_headers(request, headers)
        return request

    def request(self, url, callback, method='GET', body=None,
                headers=None, follow_redirects=True, max_redirects=5):
        """
        Create a request and return a QNetworkReply object with callback
        connected.
        """
        cb = functools.partial(
            self._on_request_finished,
            callback=callback,
            method=method,
            body=body,
            headers=headers,
            follow_redirects=follow_redirects,
            redirects_remaining=max_redirects,
        )
        return self._send_request(url, cb, method=method, body=body, headers=headers)

    def get(self, url, callback, headers=None, follow_redirects=True):
        """ Send a GET HTTP request; call the callback with the reply. """
        cb = functools.partial(
            self._on_get_finished,
            callback=callback,
            url=url,
        )
        self.request(url, cb, headers=headers, follow_redirects=follow_redirects)

    def _send_request(self, url, callback, method='GET', body=None,
                      headers=None):
        # XXX: The caller must ensure self._delete_reply is called in a callback.
        if method != 'GET':
            raise NotImplementedError()
        request = self.request_obj(url, headers=headers)
        reply = self.network_manager.get(request)
        reply.finished.connect(callback)
        self._replies.add(reply)
        return reply

    def _on_request_finished(self, callback, method, body, headers,
                             follow_redirects, redirects_remaining):
        """ Handle redirects and call the callback. """
        reply = self.sender()
        try:
            if not follow_redirects:
                callback()
                return
            if not redirects_remaining:
                callback()  # XXX: should it be an error?
                return

            redirect_url = reply.attribute(QNetworkRequest.RedirectionTargetAttribute)
            if redirect_url is None:  # no redirect
                callback()
                return

            redirect_url = reply.url().resolved(redirect_url)
            self.request(
                url=redirect_url,
                callback=callback,
                method=method,
                body=body,
                headers=headers,
                follow_redirects=follow_redirects,
                max_redirects=redirects_remaining-1,
            )
        finally:
            self._delete_reply(reply)

    def _on_get_finished(self, callback, url):
        reply = self.sender()
        callback(reply)

    def _set_request_headers(self, request, headers):
        """ Set HTTP headers for the request. """
        if isinstance(headers, dict):
            headers = headers.items()

        for name, value in headers or []:
            request.setRawHeader(name, value)
            if name.lower() == 'user-agent':
                self.set_user_agent(value)

    def _delete_reply(self, reply):
        self._replies.remove(reply)
        reply.close()
        reply.deleteLater()


class _JavascriptConsole(QObject):
    def __init__(self, parent=None):
        self.messages = []
        super(_JavascriptConsole, self).__init__(parent)

    @pyqtSlot(str)
    def log(self, message):
        self.messages.append(six.text_type(message))


class _BrowserTabLogger(object):
    """ This class logs various events that happen with QWebPage """
    def __init__(self, uid, verbosity):
        self.uid = uid
        self.verbosity = verbosity

    def add_web_page(self, web_page):
        frame = web_page.mainFrame()
        # setup logging
        if self.verbosity >= 4:
            web_page.loadStarted.connect(self.on_load_started)
            frame.loadFinished.connect(self.on_frame_load_finished)
            frame.loadStarted.connect(self.on_frame_load_started)
            frame.contentsSizeChanged.connect(self.on_contents_size_changed)
            # TODO: on_repaint

        if self.verbosity >= 3:
            frame.javaScriptWindowObjectCleared.connect(self.on_javascript_window_object_cleared)
            frame.initialLayoutCompleted.connect(self.on_initial_layout_completed)
            frame.urlChanged.connect(self.on_url_changed)

    def on_load_started(self):
        self.log("loadStarted")

    def on_frame_load_finished(self, ok):
        self.log("mainFrame().LoadFinished %s" % ok)

    def on_frame_load_started(self):
        self.log("mainFrame().loadStarted")

    @pyqtSlot('QSize')
    def on_contents_size_changed(self, sz):
        self.log("mainFrame().contentsSizeChanged: %s" % sz)

    def on_javascript_window_object_cleared(self):
        self.log("mainFrame().javaScriptWindowObjectCleared")

    def on_initial_layout_completed(self):
        self.log("mainFrame().initialLayoutCompleted")

    def on_url_changed(self, url):
        self.log("mainFrame().urlChanged %s" % qurl2ascii(url))

    def log(self, message, min_level=None):
        if min_level is not None and self.verbosity < min_level:
            return

        if isinstance(message, six.text_type):
            message = message.encode('unicode-escape').decode('ascii')

        message = "[%s] %s" % (self.uid, message)
        log.msg(message, system='render')


class OneShotCallbackProxy(QObject):
    """
    A proxy object that allows JavaScript to run Python callbacks.

    This creates a JavaScript-compatible object (can be added to `window`)
    that has functions `resume()` and `error()` that can be connected to
    Python callbacks.

    It is "one shot" because either `resume()` or `error()` should be called
    exactly _once_. It raises an exception if the combined number of calls
    to these methods is greater than 1.

    If timeout is zero, then the timeout is disabled.
    """

    def __init__(self, parent, callback, errback, timeout=0):
        self.name = str(uuid.uuid1())
        self._used_up = False
        self._callback = callback
        self._errback = errback

        if timeout < 0:
            raise ValueError('OneShotCallbackProxy timeout must be >= 0.')
        elif timeout == 0:
            self._timer = None
        elif timeout > 0:
            self._timer = QTimer()
            self._timer.setSingleShot(True)
            self._timer.timeout.connect(self._timed_out)
            self._timer.start(timeout * 1000)

        super(OneShotCallbackProxy, self).__init__(parent)

    @pyqtSlot('QVariantMap')
    def resume(self, value=None):
        if self._used_up:
            raise OneShotCallbackError("resume() called on a one shot" \
                                       " callback that was already used up.")

        self._use_up()
        self._callback(qt2py(value))

    @pyqtSlot(str, bool)
    def error(self, message, raise_=False):
        if self._used_up:
            raise OneShotCallbackError("error() called on a one shot" \
                                       " callback that was already used up.")

        self._use_up()
        self._errback(message, raise_)

    def cancel(self, reason):
        self._use_up()
        self._errback("One shot callback canceled due to: %s." % reason,
                      raise_=False)

    def _timed_out(self):
        self._use_up()
        self._errback("One shot callback timed out while waiting for" \
                      " resume() or error().", raise_=False)

    def _use_up(self):
        self._used_up = True

        if self._timer is not None and self._timer.isActive():
            self._timer.stop()<|MERGE_RESOLUTION|>--- conflicted
+++ resolved
@@ -682,25 +682,10 @@
                 self.logger.log("Rendering whole page contents (RENDER_ALL)",
                                 min_level=2)
                 self.set_viewport('full')
-<<<<<<< HEAD
-            image = render_qwebpage(self.web_page, self.logger,
-                                    width=width, height=height,
-                                    scale_method=scale_method)
-            self.store_har_timing("_onScreenshotPrepared")
-
-            result = image.to_png()
-            if b64:
-                # make the base64 encoded string json serializable by
-                # decoding it to unicode.
-                result = base64.b64encode(result).decode('utf-8')
-            self.store_har_timing("_onPngRendered")
-            return result
-=======
             renderer = QtImageRenderer(
                 self.web_page, self.logger, image_format,
                 width=width, height=height, scale_method=scale_method)
             image = renderer.render_qwebpage()
->>>>>>> d55c47e7
         finally:
             if old_size != self.web_page.viewportSize():
                 # Let's not generate extra "set size" messages in the log.
@@ -718,7 +703,7 @@
         image = self._get_image('PNG', width, height, render_all, scale_method)
         result = image.to_png()
         if b64:
-            result = base64.b64encode(result)
+            result = base64.b64encode(result).decode('utf-8')
         self.store_har_timing("_onPngRendered")
         return result
 
@@ -732,7 +717,7 @@
         image = self._get_image('JPEG', width, height, render_all, scale_method)
         result = image.to_jpeg(quality=quality)
         if b64:
-            result = base64.b64encode(result)
+            result = base64.b64encode(result).decode('utf-8')
         self.store_har_timing("_onJpegRendered")
         return result
 
