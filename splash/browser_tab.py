--- conflicted
+++ resolved
@@ -28,12 +28,7 @@
     qt_send_text,
 )
 from splash.render_options import validate_size_str
-<<<<<<< HEAD
-from splash.errors import JsError, OneShotCallbackError, ScriptError
-=======
-from splash.qwebpage import SplashQWebPage, SplashQWebView
-from splash.exceptions import JsError, ScriptError
->>>>>>> 691a8ab9
+from splash.errors import JsError, ScriptError
 from splash.utils import to_bytes, get_id
 from splash.jsutils import (
     get_sanitized_result_js,
@@ -161,210 +156,10 @@
             timers.pop(timer, None)
 
 
-<<<<<<< HEAD
 class WebpageEventLogger(metaclass=abc.ABCMeta):
     """ Base class for objects which setup logging of webpage events """
     def __init__(self, logger: SplashLogger) -> None:
         self.logger = logger
-=======
-    def run_js_files(self, folder, handle_errors=True):
-        """
-        Load all JS libraries from ``folder`` folder to the current frame.
-        """
-        for jsfile in os.listdir(folder):
-            if jsfile.endswith('.js'):
-                filename = os.path.join(folder, jsfile)
-                self.run_js_file(filename, handle_errors=handle_errors)
-
-    def autoload(self, js_source):
-        """ Execute JS code before each page load """
-        self._autoload_scripts.append(js_source)
-
-    def autoload_reset(self):
-        """ Remove all scripts scheduled for auto-loading """
-        self._autoload_scripts = []
-
-    def _on_javascript_window_object_cleared(self):
-        self._js_storage_initiated = False
-
-        for idx, script in enumerate(self._autoload_scripts):
-            # XXX: handle_errors=False is used to execute autoload scripts
-            # in a global context (not inside a closure).
-            # One difference is how are `function foo(){}` statements handled:
-            # if executed globally, `foo` becomes an attribute of window;
-            # if executed in a closure, `foo` is a name local to this closure.
-            try:
-                self.runjs(script, handle_errors=False)
-            except Exception as e:
-                msg = "Error in autoload script #{}:".format(idx, e)
-                self.logger.log(msg, min_level=1)
-                self.logger.log(traceback.format_exc(), min_level=1)
-
-    def http_get(self, url, callback, headers=None, follow_redirects=True):
-        """
-        Send a GET request; call a callback with the reply as an argument.
-        """
-        self.http_client.get(url,
-            callback=callback,
-            headers=headers,
-            follow_redirects=follow_redirects
-        )
-
-    def http_post(self, url, callback, headers=None, follow_redirects=True,
-                  body=None):
-        if body is not None:
-            body = to_bytes(body)
-
-        self.http_client.post(url,
-                              callback=callback,
-                              headers=headers,
-                              follow_redirects=follow_redirects,
-                              body=body)
-
-    def evaljs(self, js_source, handle_errors=True, result_protection=True,
-               dom_elements=True):
-        """
-        Run JS code in page context and return the result.
-
-        If JavaScript exception or an syntax error happens
-        and `handle_errors` is True then Python JsError
-        exception is raised.
-
-        When `result_protection` is True (default) protection against
-        badly written or malicious scripts is activated. Disable it
-        when the script result is known to be good, i.e. it only
-        contains objects/arrays/primitives without circular references.
-
-        When `dom_elements` is True (default) top-level DOM elements will be
-        saved in JS field of window object under `self._elements_storage.name`
-        key. The result of evaluation will be object with `type` property and
-        `id` property. In JS the original DOM element can accessed through
-        ``window[self._elements_storage.name][id]``.
-        """
-        frame = self.web_page.mainFrame()
-        eval_expr = u"eval({})".format(escape_js(js_source))
-
-        if dom_elements:
-            self._init_js_objects_storage()
-            eval_expr = store_dom_elements(eval_expr,
-                                           self._elements_storage.name)
-        if result_protection:
-            eval_expr = get_sanitized_result_js(eval_expr)
-
-        if handle_errors:
-            res = frame.evaluateJavaScript(get_process_errors_js(eval_expr))
-
-            if not isinstance(res, dict):
-                raise JsError({
-                    'type': ScriptError.UNKNOWN_ERROR,
-                    'js_error_message': res,
-                    'message': "unknown JS error: {!r}".format(res)
-                })
-
-            if res.get("error", False):
-                err_message = res.get('errorMessage')
-                err_type = res.get('errorType', '<custom JS error>')
-                err_repr = res.get('errorRepr', '<unknown JS error>')
-                if err_message is None:
-                    err_message = err_repr
-                raise JsError({
-                    'type': ScriptError.JS_ERROR,
-                    'js_error_type': err_type,
-                    'js_error_message': err_message,
-                    'js_error': err_repr,
-                    'message': "JS error: {!r}".format(err_repr)
-                })
-
-            result = res.get("result", None)
-        else:
-            result = qt2py(frame.evaluateJavaScript(eval_expr))
-
-        return self._process_js_result(result, allow_dom=dom_elements)
-
-    def runjs(self, js_source, handle_errors=True):
-        """ Run JS code in page context and discard the result. """
-
-        # If JS code returns something, and we just discard
-        # the result of frame.evaluateJavaScript, then Qt still needs to build
-        # a result - it could be costly. So the original JS code
-        # is adjusted to make sure it doesn't return anything.
-        self.evaljs(
-            js_source="%s\n;undefined" % js_source,
-            handle_errors=handle_errors,
-            result_protection=False,
-            dom_elements=False,
-        )
-
-    def wait_for_resume(self, js_source, callback, errback, timeout):
-        """
-        Run some Javascript asynchronously.
-
-        The JavaScript must contain a method called `main()` that accepts
-        one argument. The first argument will be an object with `resume()`
-        and `error()` methods. The code _must_ call one of these functions
-        before the timeout or else it will be canceled.
-        """
-
-        frame = self.web_page.mainFrame()
-        callback_proxy = OneShotCallbackProxy(self, callback, errback,
-                                              self.logger, timeout)
-        self._callback_proxies_to_cancel.add(callback_proxy)
-        frame.addToJavaScriptWindowObject(callback_proxy.name, callback_proxy)
-
-        wrapped = u"""
-        (function () {
-            try {
-                eval(%(script_text)s);
-            } catch (err) {
-                var main = function (splash) {
-                    throw err;
-                }
-            }
-            (function () {
-                var sanitize = %(sanitize_func)s;
-                var _result = {};
-                var _splash = window["%(callback_name)s"];
-                var splash = {
-                    'error': function (message) {
-                        _splash.error(message, false);
-                    },
-                    'resume': function (value) {
-                        _result['value'] = value;
-                        try {
-                            _splash.resume(sanitize(_result));
-                        } catch (err) {
-                            _splash.error(err, true);
-                        }
-                    },
-                    'set': function (key, value) {
-                        _result[key] = value;
-                    }
-                };
-                delete window["%(callback_name)s"];
-                try {
-                    if (typeof main === 'undefined') {
-                        throw "wait_for_resume(): no main() function defined";
-                    }
-                    main(splash);
-                } catch (err) {
-                    _splash.error(err, true);
-                }
-            })();
-        })();undefined
-        """ % dict(
-            sanitize_func=SANITIZE_FUNC_JS,
-            script_text=escape_js(js_source),
-            callback_name=callback_proxy.name
-        )
-
-        def cancel_callback():
-            callback_proxy.cancel(reason='javascript window object cleared')
-
-        self.logger.log("wait_for_resume wrapped script:\n%s" % wrapped,
-                        min_level=3)
-        frame.javaScriptWindowObjectCleared.connect(cancel_callback)
-        frame.evaluateJavaScript(wrapped)
->>>>>>> 691a8ab9
 
     @abc.abstractmethod
     def add_web_page(self, web_page) -> None:
@@ -563,7 +358,7 @@
     If timeout is zero, then the timeout is disabled.
     """
 
-    def __init__(self, parent, callback, errback, logger: _BrowserTabLogger,
+    def __init__(self, parent, callback, errback, logger: SplashLogger,
                  timeout=0):
         self.name = get_id()
         self._used_up = False
