# -*- coding: utf-8 -*-
import base64
import functools
import os
import re
import hashlib
import weakref

<<<<<<< HEAD

from PyQt5.QtCore import QObject, QSize, Qt, QTimer, pyqtSlot, QEvent, QPointF, pyqtSignal
=======
from PyQt5.QtCore import (QObject, QSize, Qt, QTimer, pyqtSlot, QEvent,
                          QPointF, QPoint, pyqtSignal)
>>>>>>> b07435e6
from PyQt5.QtGui import QMouseEvent
from PyQt5.QtNetwork import QNetworkRequest
from PyQt5.QtWebKitWidgets import QWebPage
from PyQt5.QtWebKit import QWebSettings
from PyQt5.QtWidgets import QApplication
from twisted.internet import defer
from twisted.python import log

from splash import defaults
from splash.har.qt import cookies2har
from splash.network_manager import SplashQNetworkAccessManager
from splash.qtrender_image import QtImageRenderer
from splash.qtutils import (
    OPERATION_QT_CONSTANTS,
    MediaSourceEnabled,
    WrappedSignal,
    qt2py,
    qurl2ascii,
    to_qurl,
    qt_send_key,
    qt_send_text,
)
from splash.render_options import validate_size_str
from splash.qwebpage import SplashQWebPage, SplashQWebView
from splash.exceptions import JsError, OneShotCallbackError, ScriptError
from splash.utils import to_bytes, get_id, traverse_data
from splash.jsutils import (
    get_sanitized_result_js,
    SANITIZE_FUNC_JS,
    get_process_errors_js,
    escape_js,
    store_dom_elements,
)
from splash.html_element import HTMLElement

import mimetypes


def skip_if_closing(meth):
    @functools.wraps(meth)
    def wrapped(self, *args, **kwargs):
        if self._closing:
            self.logger.log("%s is not called because BrowserTab "
                            "is closing" % meth.__name__, min_level=2)
            return
        return meth(self, *args, **kwargs)

    return wrapped


def escape_and_evaljs(frame, js_func):
    eval_expr = u"eval({})".format(escape_js(js_func))
    return frame.evaluateJavaScript(get_process_errors_js(eval_expr))


def webpage_option_getter(attr):
    def _getter(self):
        settings = self.web_page.settings()
        return settings.testAttribute(attr)
    return _getter


def webpage_option_setter(attr, type_=None):
    def _setter(self, value):
        if type_ is not None:
            value = type_(value)
        settings = self.web_page.settings()
        settings.setAttribute(attr, value)
    return _setter


class BrowserTab(QObject):
    """
    An object for controlling a single browser tab (QWebView).

    It is created by splash.pool.Pool. Pool attaches to tab's deferred
    and waits until either a callback or an errback is called, then destroys
    a BrowserTab.

    XXX: are cookies shared between "browser tabs"? In real browsers they are,
    but maybe this is not what we want.
    """

    def __init__(self, network_manager, splash_proxy_factory, verbosity,
                 render_options, visible=False):
        """ Create a new browser tab. """
        QObject.__init__(self)
        self.deferred = defer.Deferred()
        self.network_manager = network_manager
        self.verbosity = verbosity
        self.visible = visible
        self._uid = render_options.get_uid()
        self._closing = False
        self._closing_normally = False
        self._active_timers = set()
        self._timers_to_cancel_on_redirect = weakref.WeakKeyDictionary()  # timer: callback
        self._timers_to_cancel_on_error = weakref.WeakKeyDictionary()  # timer: callback
        self._callback_proxies_to_cancel = weakref.WeakSet()
        self._js_console = None
        self._autoload_scripts = []
        self._js_storage_initiated = False

        self.logger = _BrowserTabLogger(uid=self._uid, verbosity=verbosity)
        self._init_webpage(verbosity, network_manager, splash_proxy_factory,
                           render_options)
        self.http_client = _SplashHttpClient(self.web_page)
        
        self.unsupported_content = None
        self.download_directory = None
        self.download_filename = None

    
    def download(self):
        if self.download_filename is None: return None
        with open(self.download_filename, 'rb') as f : data = f.read()
        mime_type = mimetypes.guess_type(self.download_filename)[0]
        if mime_type is None: mime_type = application/octet-stream
        return data, mime_type
    
    def download_unsupported_content_handler(self, reply, fname):
        
        #req_id = self.http_client.network_manager._get_request_id(reply.request())
        #bodies = self.http_client.network_manager._response_bodies[req_id]
        #log.msg('request id: %d, %d chunks' %(req_id, len(bodies)))
        
        content = bytes(reply.readAll())
        
        with open(fname, 'wb+') as f: f.write(content)
        
        self.web_view.setHtml("<html><head /><body><h1>file was downloaded to %s</h1></body>"%(fname,))
        
        self.download_filename = fname
        

    def unsupported_content_handler(self, reply):
        log.msg("BrowserTab:: recieved unsupportedContent " + str(self.unsupported_content) )
        
        url = reply.url().toString()
        
        if self.unsupported_content is None:
            reply.close()
            reply.deleteLater()
            self.web_page.raiseerror('Unsupported Media Type, no option set to deal with it', 415, url=url)
            return
        
        if self.unsupported_content.lower() == 'drop':
            reply.close()
            reply.deleteLater()
            self.web_view.setHtml("<html><head /><body><h1>unsupported content dropped for %s</h1></body>"%(url))
            return
            
        if self.unsupported_content.lower() == 'download':
            if self.download_directory is None:
                self.web_page.raiseerror('Option set to download unsupported content, but no download directory set', 415, url=url)
                reply.close()
                reply.deleteLater()
                return
            
            # try to determine the file name
            fname = hashlib.sha1(url.encode('utf-8')).hexdigest()
            
            if re.match(r'.+\.\S\S\S\S?$', url) is not None:
                fname = url.split('/')[-1]
            
            fname = os.path.join(self.download_directory, fname)
            
            # NOTE trying to retrieve the already downloaded chunks, cannot find the request in _response_bodies
            #req_id = self.http_client.network_manager._get_request_id(reply.request())
            #bodies = self.http_client.network_manager._response_bodies[req_id]
            #log.msg('request id: %d, %d chunks' %(req_id, len(bodies)))
            
            self.http_client.get(url, 
                                 callback=functools.partial(
                                     self.download_unsupported_content_handler,
                                     fname=fname))
            
            
            
            reply.close()
            reply.deleteLater()
            
            return


    def _init_webpage(self, verbosity, network_manager, splash_proxy_factory,
                      render_options):
        """ Create and initialize QWebPage and QWebView """
        self.web_page = SplashQWebPage(verbosity)
        self.web_page.setNetworkAccessManager(network_manager)
        self.web_page.splash_proxy_factory = splash_proxy_factory
        self.web_page.render_options = render_options
        
        self.web_page.unsupported_content_handler = self.unsupported_content_handler

        self._set_default_webpage_options(self.web_page)
        self._setup_webpage_events()

        self.web_view = SplashQWebView()
        self.web_view.setPage(self.web_page)
        self.web_view.setAttribute(Qt.WA_DeleteOnClose, True)
        self.web_view.onBeforeClose = self._on_before_close

        if self.visible:
            self.web_view.move(0, 0)
            self.web_view.show()

        self.set_viewport(defaults.VIEWPORT_SIZE)
        # XXX: hack to ensure that default window size is not 640x480.
        self.web_view.resize(
            QSize(*map(int, defaults.VIEWPORT_SIZE.split('x'))))

    def _init_elements_storage(self):
        frame = self.web_page.mainFrame()
        self._elements_storage = ElementsStorage(self)
        frame.addToJavaScriptWindowObject(self._elements_storage.name,
                                          self._elements_storage)

    def _init_event_handlers_storage(self):
        frame = self.web_page.mainFrame()
        self._event_handlers_storage = EventHandlersStorage(self,
                                                            self._events_storage)
        frame.addToJavaScriptWindowObject(self._event_handlers_storage.name,
                                          self._event_handlers_storage)

    def _clear_event_handlers_storage(self):
        if hasattr(self, '_event_handlers_storage'):
            self._event_handlers_storage.clear()

    def _init_events_storage(self):
        frame = self.web_page.mainFrame()
        self._events_storage = EventsStorage(self)
        frame.addToJavaScriptWindowObject(self._events_storage.name,
                                          self._events_storage)
        self._events_storage.init_storage()

    def _init_js_objects_storage(self):
        if self._js_storage_initiated:
            return

        self._init_elements_storage()
        self._init_events_storage()
        self._init_event_handlers_storage()
        self._js_storage_initiated = True

    get_js_enabled = webpage_option_getter(QWebSettings.JavascriptEnabled)
    set_js_enabled = webpage_option_setter(QWebSettings.JavascriptEnabled)

    get_private_mode_enabled = webpage_option_getter(QWebSettings.PrivateBrowsingEnabled)
    def set_private_mode_enabled(self, val):
        settings = self.web_page.settings()
        settings.setAttribute(QWebSettings.PrivateBrowsingEnabled, bool(val))
        settings.setAttribute(QWebSettings.LocalStorageEnabled, not bool(val))

    get_images_enabled = webpage_option_getter(QWebSettings.AutoLoadImages)
    set_images_enabled = webpage_option_setter(QWebSettings.AutoLoadImages)

    get_plugins_enabled = webpage_option_getter(QWebSettings.PluginsEnabled)
    set_plugins_enabled = webpage_option_setter(QWebSettings.PluginsEnabled, bool)


    def _set_default_webpage_options(self, web_page):
        """
        Set QWebPage options.
        TODO: allow to customize them.
        """
        settings = web_page.settings()
        settings.setAttribute(QWebSettings.JavascriptEnabled, True)
        settings.setAttribute(QWebSettings.LocalContentCanAccessRemoteUrls, True)

        # enable Media Source by default, at least to make html5test.com work
        settings.setAttribute(MediaSourceEnabled, True)

        scroll_bars = Qt.ScrollBarAsNeeded if self.visible else Qt.ScrollBarAlwaysOff
        web_page.mainFrame().setScrollBarPolicy(Qt.Vertical, scroll_bars)
        web_page.mainFrame().setScrollBarPolicy(Qt.Horizontal, scroll_bars)

        if self.visible:
            settings.setAttribute(QWebSettings.DeveloperExtrasEnabled, True)

        self.set_plugins_enabled(defaults.PLUGINS_ENABLED)
        self.set_response_body_enabled(defaults.RESPONSE_BODY_ENABLED)

    def _setup_webpage_events(self):
        main_frame = self.web_page.mainFrame()
        self._load_finished = WrappedSignal(main_frame.loadFinished)
        main_frame.loadFinished.connect(self._on_load_finished)
        main_frame.urlChanged.connect(self._on_url_changed)
        main_frame.javaScriptWindowObjectCleared.connect(
            self._on_javascript_window_object_cleared)
        self.logger.add_web_page(self.web_page)

    def return_result(self, result):
        """ Return a result to the Pool. """
        if self._result_already_returned():
            self.logger.log("error: result is already returned", min_level=1)

        self.deferred.callback(result)
        # self.deferred = None

    def return_error(self, error):
        """ Return an error to the Pool. """
        if self._result_already_returned():
            self.logger.log("error: result is already returned", min_level=1)
        self.deferred.errback(error)
        # self.deferred = None

    def _result_already_returned(self):
        """ Return True if an error or a result is already returned to Pool """
        return self.deferred.called

    def set_custom_headers(self, headers):
        """
        Set custom HTTP headers to be sent with each request. Passed headers
        are merged with QWebKit default headers, overwriting QWebKit values
        in case of conflicts.
        """
        self.web_page.custom_headers = headers

    def get_response_body_enabled(self):
        return self.web_page.response_body_enabled

    def set_response_body_enabled(self, val):
        self.web_page.response_body_enabled = val

    def set_resource_timeout(self, timeout):
        """ Set a default timeout for HTTP requests, in seconds. """
        self.web_page.resource_timeout = timeout

    def get_resource_timeout(self):
        """ Get a default timeout for HTTP requests, in seconds. """
        return self.web_page.resource_timeout

    def lock_navigation(self):
        self.web_page.navigation_locked = True

    def unlock_navigation(self):
        self.web_page.navigation_locked = False

    def set_viewport(self, size, raise_if_empty=False):
        """
        Set viewport size.
        If size is "full" viewport size is detected automatically.
        If can also be "<width>x<height>".

        .. note::

           This will update all JS geometry variables, but window resize event
           is delivered asynchronously and so ``window.resize`` will not be
           invoked until control is yielded to the event loop.

        """
        if size == 'full':
            size = self.web_page.mainFrame().contentsSize()
            self.logger.log("Contents size: %s" % size, min_level=2)
            if size.isEmpty():
                if raise_if_empty:
                    raise RuntimeError("Cannot detect viewport size")
                else:
                    size = defaults.VIEWPORT_SIZE
                    self.logger.log("Viewport is empty, falling back to: %s" %
                                    size)

        if not isinstance(size, QSize):
            validate_size_str(size)
            w, h = map(int, size.split('x'))
            size = QSize(w, h)
        self.web_page.setViewportSize(size)
        self._force_relayout()
        w, h = int(size.width()), int(size.height())
        self.logger.log("viewport size is set to %sx%s" % (w, h), min_level=2)
        return w, h

    def _force_relayout(self):
        """Force a relayout of the web page contents."""
        # setPreferredContentsSize may be used to force a certain size for
        # layout purposes.  Passing an invalid size resets the override and
        # tells the QWebPage to use the size as requested by the document.
        # This is in fact the default behavior, so we don't change anything.
        #
        # The side-effect of this operation is a forced synchronous relayout of
        # the page.
        self.web_page.setPreferredContentsSize(QSize())

    def set_content(self, data, callback, errback, mime_type=None, baseurl=None):
        """
        Set page contents to ``data``, then wait until page loads.
        Invoke a callback if load was successful or errback if it wasn't.
        """
        if mime_type is None:
            mime_type = "text/html; charset=utf-8"
        if baseurl is None:
            baseurl = ''
        callback_id = self._load_finished.connect(
            self._on_content_ready,
            callback=callback,
            errback=errback,
        )
        self.logger.log("callback %s is connected to loadFinished" % callback_id,
                        min_level=3)
        self.web_page.mainFrame().setContent(data, mime_type, to_qurl(baseurl))

    def set_user_agent(self, value):
        """ Set User-Agent header for future requests """
        if isinstance(value, bytes):
            value = value.decode("utf8")
        self.http_client.set_user_agent(value)

    def get_cookies(self):
        """ Return a list of all cookies in the current cookiejar """
        return cookies2har(self.network_manager.cookiejar.allCookies())

    def init_cookies(self, cookies):
        """ Replace all current cookies with ``cookies`` """
        self.network_manager.cookiejar.init(cookies)

    def clear_cookies(self):
        """ Remove all cookies. Return a number of cookies deleted. """
        return self.network_manager.cookiejar.clear()

    def delete_cookies(self, name=None, url=None):
        """
        Delete cookies with name == ``name``.

        If ``url`` is not None then only those cookies are deleted wihch
        are to be added when a request is sent to ``url``.

        Return a number of cookies deleted.
        """
        return self.network_manager.cookiejar.delete(name, url)

    def add_cookie(self, cookie):
        return self.network_manager.cookiejar.add(cookie)

    @property
    def url(self):
        """ Current URL """
        return str(self.web_page.mainFrame().url().toString())

    def go(self, url, callback, errback, baseurl=None, http_method='GET',
           body=None, headers=None):
        """
        Go to an URL. This is similar to entering an URL in
        address tab and pressing Enter.
        """
        self.store_har_timing("_onStarted")

        if body is not None:
            body = to_bytes(body)

        headers_user_agent = _get_header_value(headers, b"user-agent")
        if headers_user_agent:
            # User passed User-Agent header to go() so we need to set
            # consistent UA for all rendering requests.
            # Passing UA header to go() will have same effect as
            # splash:set_user_agent().
            self.set_user_agent(headers_user_agent)

        if baseurl:
            # If baseurl is used, we download the page manually,
            # then set its contents to the QWebPage and let it
            # download related resources and render the result.
            cb = functools.partial(
                self._on_baseurl_request_finished,
                callback=callback,
                errback=errback,
                baseurl=baseurl,
                url=url,
            )
            self.http_client.request(url,
                callback=cb,
                method=http_method,
                body=body,
                headers=headers,
                follow_redirects=True,
            )
        else:
            # if not self._goto_callbacks.isempty():
            #     self.logger.log("Only a single concurrent 'go' request is supported. "
            #                     "Previous go requests will be cancelled.", min_level=1)
            #     # When a new URL is loaded to mainFrame an errback will
            #     # be called, so we're not cancelling this callback manually.

            callback_id = self._load_finished.connect(
                self._on_content_ready,
                callback=callback,
                errback=errback,
            )
            self.logger.log("callback %s is connected to loadFinished" % callback_id, min_level=3)
            self._load_url_to_mainframe(url, http_method, body, headers=headers)

    def stop_loading(self):
        """
        Stop loading of the current page and all pending page
        refresh/redirect requests.
        """
        self.logger.log("stop_loading", min_level=2)
        self.web_view.pageAction(QWebPage.StopScheduledPageRefresh)
        self.web_view.stop()

    def register_callback(self, event, callback):
        """ Register a callback for an event """
        self.web_page.callbacks[event].append(callback)

    def clear_callbacks(self, event=None):
        self.web_page.clear_callbacks(event)

    # def remove_callback(self, event, callback):
    #     """ Unregister a callback for an event """
    #     self.web_page.callbacks[event].remove(callback)

    @skip_if_closing
    def close(self):
        """ Destroy this tab """
        self.logger.log("close is requested by a script", min_level=2)
        self._closing = True
        self._closing_normally = True
        self._clear_event_handlers_storage()
        self.web_view.pageAction(QWebPage.StopScheduledPageRefresh)
        self.web_view.stop()
        self.web_view.close()
        self.web_page.deleteLater()
        self.web_view.deleteLater()
        self.network_manager.deleteLater()
        self.clear_callbacks()
        self._cancel_all_timers()

    def _on_before_close(self):
        # self._closing = True
        # self._cancel_all_timers()
        # if not self._closing_normally:
        #     self.return_error(Exception("Window is closed by user"))
        return True  # don't close the window

    @skip_if_closing
    def _on_load_finished(self, ok):
        """
        This callback is called for all web_page.mainFrame()
        loadFinished events.
        """
        if self.web_page.maybe_redirect(ok):
            self.logger.log("Redirect or other non-fatal error detected",
                            min_level=2)
            return

        if self.web_page.is_ok(ok):  # or maybe_redirect:
            self.logger.log("loadFinished: ok", min_level=2)
        else:
            self._cancel_timers(self._timers_to_cancel_on_error)

            if self.web_page.error_loading(ok):
                self.logger.log("loadFinished: %s" % (str(self.web_page.error_info)),
                                min_level=1)
            else:
                self.logger.log("loadFinished: unknown error", min_level=1)

    def _on_baseurl_request_finished(self, callback, errback, baseurl, url):
        """
        This method is called when ``baseurl`` is used and a
        reply for the first request is received.
        """
        self.logger.log("baseurl_request_finished", min_level=2)
        reply = self.sender()
        mime_type = reply.header(QNetworkRequest.ContentTypeHeader)
        data = reply.readAll()
        self.set_content(
            data=data,
            callback=callback,
            errback=errback,
            mime_type=mime_type,
            baseurl=baseurl,
        )
        if reply.error():
            self.logger.log("Error loading %s: %s" % (url, reply.errorString()),
                            min_level=1)

    def _load_url_to_mainframe(self, url, http_method, body=None, headers=None):
        request = self.http_client.request_obj(url, headers=headers, body=body)
        meth = OPERATION_QT_CONSTANTS[http_method]
        if body is None:  # PyQT doesn't support body=None
            self.web_page.mainFrame().load(request, meth)
        else:
            assert isinstance(body, bytes)
            self.web_page.mainFrame().load(request, meth, body)

    @skip_if_closing
    def _on_content_ready(self, ok, callback, errback, callback_id):
        """
        This method is called when a QWebPage finishes loading its contents.
        """
        if self.web_page.maybe_redirect(ok):
            # XXX: It assumes loadFinished will be called again because
            # redirect happens. If redirect is detected improperly,
            # loadFinished won't be called again, and Splash will return
            # the result only after a timeout.
            return

        self.logger.log("loadFinished: disconnecting callback %s" % callback_id,
                        min_level=3)
        self._load_finished.disconnect(callback_id)

        if self.web_page.is_ok(ok):
            callback()
        elif self.web_page.error_loading(ok):
            # XXX: maybe return a meaningful error page instead of generic
            # error message?
            errback(self.web_page.error_info)
        else:
            # XXX: it means ok=False. When does it happen?
            errback(self.web_page.error_info)

    def wait(self, time_ms, callback, onredirect=None, onerror=None):
        """
        Wait for time_ms, then run callback.

        If onredirect is True then the timer is cancelled if redirect happens.
        If onredirect is callable then in case of redirect the timer is
        cancelled and this callable is called.

        If onerror is True then the timer is cancelled if a render error
        happens. If onerror is callable then in case of a render error the
        timer is cancelled and this callable is called.
        """
        timer = QTimer()
        timer.setSingleShot(True)
        timer_callback = functools.partial(self._on_wait_timeout,
            timer=timer,
            callback=callback,
        )
        timer.timeout.connect(timer_callback)

        self.logger.log("waiting %sms; timer %s" % (time_ms, id(timer)),
                        min_level=2)

        timer.start(time_ms)
        self._active_timers.add(timer)
        if onredirect:
            self._timers_to_cancel_on_redirect[timer] = onredirect
        if onerror:
            self._timers_to_cancel_on_error[timer] = onerror

    def _on_wait_timeout(self, timer, callback):
        self.logger.log("wait timeout for %s" % id(timer), min_level=2)
        if timer in self._active_timers:
            self._active_timers.remove(timer)
        self._timers_to_cancel_on_redirect.pop(timer, None)
        self._timers_to_cancel_on_error.pop(timer, None)
        callback()

    def _cancel_timer(self, timer, errback=None):
        self.logger.log("cancelling timer %s" % id(timer), min_level=2)
        if timer in self._active_timers:
            self._active_timers.remove(timer)
        try:
            timer.stop()
            if callable(errback):
                self.logger.log("calling timer errback", min_level=2)
                errback(self.web_page.error_info)
        finally:
            timer.deleteLater()

    def _cancel_timers(self, timers):
        for timer, oncancel in list(timers.items()):
            self._cancel_timer(timer, oncancel)
            timers.pop(timer, None)

    def _cancel_all_timers(self):
        total_len = len(self._active_timers) + len(self._callback_proxies_to_cancel)
        self.logger.log("cancelling %d remaining timers" % total_len,
                        min_level=2)
        for timer in list(self._active_timers):
            self._cancel_timer(timer)
        for callback_proxy in self._callback_proxies_to_cancel:
            callback_proxy.use_up()

    def _on_url_changed(self, url):
        self.web_page.har.store_redirect(str(url.toString()))
        self._cancel_timers(self._timers_to_cancel_on_redirect)

    def _process_js_result(self, obj, allow_dom):
        if obj is None:
            return None

        if not isinstance(obj, dict):
            raise ValueError("Invalid input object: %r" % obj)

        allowed_types = {'Node', 'NodeList', 'other'} if allow_dom else {'other'}
        result_type = obj.get('type')

        if result_type not in allowed_types:
            raise ValueError("Invalid result type: %r" % result_type)

        if result_type == 'Node':
            # result is a single Node
            return self._html_element(obj['id'])
        elif result_type == 'NodeList':
            # Array of nodes
            return [self._html_element(node_id) for node_id in obj['ids']]
        elif result_type == "other":
            return obj.get('data', None)

    def _html_element(self, node_id):
        return HTMLElement(tab=self,
                           storage=self._elements_storage,
                           event_handlers_storage=self._event_handlers_storage,
                           events_storage=self._events_storage,
                           node_id=node_id)

    def run_js_file(self, filename, handle_errors=True):
        """
        Load JS library from file ``filename`` to the current frame.
        """
        with open(filename, 'rb') as f:
            script = f.read().decode('utf-8')
            self.runjs(script, handle_errors=handle_errors)

    def run_js_files(self, folder, handle_errors=True):
        """
        Load all JS libraries from ``folder`` folder to the current frame.
        """
        for jsfile in os.listdir(folder):
            if jsfile.endswith('.js'):
                filename = os.path.join(folder, jsfile)
                self.run_js_file(filename, handle_errors=handle_errors)

    def autoload(self, js_source):
        """ Execute JS code before each page load """
        self._autoload_scripts.append(js_source)

    def autoload_reset(self):
        """ Remove all scripts scheduled for auto-loading """
        self._autoload_scripts = []

    def _on_javascript_window_object_cleared(self):
        self._js_storage_initiated = False

        for script in self._autoload_scripts:
            # XXX: handle_errors=False is used to execute autoload scripts
            # in a global context (not inside a closure).
            # One difference is how are `function foo(){}` statements handled:
            # if executed globally, `foo` becomes an attribute of window;
            # if executed in a closure, `foo` is a name local to this closure.
            self.runjs(script, handle_errors=False)

    def http_get(self, url, callback, headers=None, follow_redirects=True):
        """
        Send a GET request; call a callback with the reply as an argument.
        """
        self.http_client.get(url,
            callback=callback,
            headers=headers,
            follow_redirects=follow_redirects
        )

    def http_post(self, url, callback, headers=None, follow_redirects=True,
                  body=None):
        if body is not None:
            body = to_bytes(body)

        self.http_client.post(url,
                              callback=callback,
                              headers=headers,
                              follow_redirects=follow_redirects,
                              body=body)

    def evaljs(self, js_source, handle_errors=True, result_protection=True,
               dom_elements=True):
        """
        Run JS code in page context and return the result.

        If JavaScript exception or an syntax error happens
        and `handle_errors` is True then Python JsError
        exception is raised.

        When `result_protection` is True (default) protection against
        badly written or malicious scripts is activated. Disable it
        when the script result is known to be good, i.e. it only
        contains objects/arrays/primitives without circular references.

        When `dom_elements` is True (default) top-level DOM elements will be
        saved in JS field of window object under `self._elements_storage.name`
        key. The result of evaluation will be object with `type` property and
        `id` property. In JS the original DOM element can accessed through
        ``window[self._elements_storage.name][id]``.
        """
        frame = self.web_page.mainFrame()
        eval_expr = u"eval({})".format(escape_js(js_source))

        if dom_elements:
            self._init_js_objects_storage()
            eval_expr = store_dom_elements(eval_expr,
                                           self._elements_storage.name)
        if result_protection:
            eval_expr = get_sanitized_result_js(eval_expr)

        if handle_errors:
            res = frame.evaluateJavaScript(get_process_errors_js(eval_expr))

            if not isinstance(res, dict):
                raise JsError({
                    'type': ScriptError.UNKNOWN_ERROR,
                    'js_error_message': res,
                    'message': "unknown JS error: {!r}".format(res)
                })

            if res.get("error", False):
                err_message = res.get('errorMessage')
                err_type = res.get('errorType', '<custom JS error>')
                err_repr = res.get('errorRepr', '<unknown JS error>')
                if err_message is None:
                    err_message = err_repr
                raise JsError({
                    'type': ScriptError.JS_ERROR,
                    'js_error_type': err_type,
                    'js_error_message': err_message,
                    'js_error': err_repr,
                    'message': "JS error: {!r}".format(err_repr)
                })

            result = res.get("result", None)
        else:
            result = qt2py(frame.evaluateJavaScript(eval_expr))

        return self._process_js_result(result, allow_dom=dom_elements)

    def runjs(self, js_source, handle_errors=True):
        """ Run JS code in page context and discard the result. """

        # If JS code returns something, and we just discard
        # the result of frame.evaluateJavaScript, then Qt still needs to build
        # a result - it could be costly. So the original JS code
        # is adjusted to make sure it doesn't return anything.
        self.evaljs(
            js_source="%s;undefined" % js_source,
            handle_errors=handle_errors,
            result_protection=False,
            dom_elements=False,
        )

    def wait_for_resume(self, js_source, callback, errback, timeout):
        """
        Run some Javascript asynchronously.

        The JavaScript must contain a method called `main()` that accepts
        one argument. The first argument will be an object with `resume()`
        and `error()` methods. The code _must_ call one of these functions
        before the timeout or else it will be canceled.
        """

        frame = self.web_page.mainFrame()
        callback_proxy = OneShotCallbackProxy(self, callback, errback, timeout)
        self._callback_proxies_to_cancel.add(callback_proxy)
        frame.addToJavaScriptWindowObject(callback_proxy.name, callback_proxy)

        wrapped = u"""
        (function () {
            try {
                eval(%(script_text)s);
            } catch (err) {
                var main = function (splash) {
                    throw err;
                }
            }
            (function () {
                var sanitize = %(sanitize_func)s;
                var _result = {};
                var _splash = window["%(callback_name)s"];
                var splash = {
                    'error': function (message) {
                        _splash.error(message, false);
                    },
                    'resume': function (value) {
                        _result['value'] = value;
                        try {
                            _splash.resume(sanitize(_result));
                        } catch (err) {
                            _splash.error(err, true);
                        }
                    },
                    'set': function (key, value) {
                        _result[key] = value;
                    }
                };
                delete window["%(callback_name)s"];
                try {
                    if (typeof main === 'undefined') {
                        throw "wait_for_resume(): no main() function defined";
                    }
                    main(splash);
                } catch (err) {
                    _splash.error(err, true);
                }
            })();
        })();undefined
        """ % dict(
            sanitize_func=SANITIZE_FUNC_JS,
            script_text=escape_js(js_source),
            callback_name=callback_proxy.name
        )

        def cancel_callback():
            callback_proxy.cancel(reason='javascript window object cleared')

        self.logger.log("wait_for_resume wrapped script:\n%s" % wrapped,
                        min_level=3)
        frame.javaScriptWindowObjectCleared.connect(cancel_callback)
        frame.evaluateJavaScript(wrapped)

    def store_har_timing(self, name):
        self.logger.log("HAR event: %s" % name, min_level=3)
        self.web_page.har.store_timing(name)

    def _jsconsole_enable(self):
        # TODO: add public interface or make console available by default
        if self._js_console is not None:
            return
        self._js_console = _JavascriptConsole()
        frame = self.web_page.mainFrame()
        frame.addToJavaScriptWindowObject('console', self._js_console)

    def _jsconsole_messages(self):
        # TODO: add public interface or make console available by default
        if self._js_console is None:
            return []
        return self._js_console.messages[:]

    def html(self):
        """ Return HTML of the current main frame """
        self.logger.log("getting HTML", min_level=2)
        frame = self.web_page.mainFrame()
        result = frame.toHtml()
        self.store_har_timing("_onHtmlRendered")
        return result

    def _get_image(self, image_format, width, height, render_all,
                   scale_method, region):
        old_size = self.web_page.viewportSize()
        try:
            if render_all:
                self.logger.log("Rendering whole page contents (RENDER_ALL)",
                                min_level=2)
                self.set_viewport('full')
            renderer = QtImageRenderer(
                self.web_page, self.logger, image_format,
                width=width, height=height, scale_method=scale_method,
                region=region)
            image = renderer.render_qwebpage()
        finally:
            if old_size != self.web_page.viewportSize():
                # Let's not generate extra "set size" messages in the log.
                self.web_page.setViewportSize(old_size)
        self.store_har_timing("_onScreenshotPrepared")
        return image

    def png(self, width=None, height=None, b64=False, render_all=False,
            scale_method=None, region=None):
        """ Return screenshot in PNG format """
        self.logger.log(
            "Getting PNG: width=%s, height=%s, "
            "render_all=%s, scale_method=%s, region=%s" %
            (width, height, render_all, scale_method, region), min_level=2)
        image = self._get_image('PNG', width, height, render_all,
                                scale_method, region=region)
        result = image.to_png()
        if b64:
            result = base64.b64encode(result).decode('utf-8')
        self.store_har_timing("_onPngRendered")
        return result

    def jpeg(self, width=None, height=None, b64=False, render_all=False,
             scale_method=None, quality=None, region=None):
        """ Return screenshot in JPEG format. """
        self.logger.log(
            "Getting JPEG: width=%s, height=%s, "
            "render_all=%s, scale_method=%s, quality=%s, region=%s" %
            (width, height, render_all, scale_method, quality, region),
            min_level=2)
        image = self._get_image('JPEG', width, height, render_all,
                                scale_method, region=region)
        result = image.to_jpeg(quality=quality)
        if b64:
            result = base64.b64encode(result).decode('utf-8')
        self.store_har_timing("_onJpegRendered")
        return result

    def iframes_info(self, children=True, html=True):
        """ Return information about all iframes """
        self.logger.log("getting iframes", min_level=3)
        frame = self.web_page.mainFrame()
        result = self._frame_to_dict(frame, children, html)
        self.store_har_timing("_onIframesRendered")
        return result

    def har(self, reset=False):
        """ Return HAR information """
        self.logger.log("getting HAR", min_level=3)
        res = self.web_page.har.todict()
        if reset:
            self.har_reset()
        return res

    def har_reset(self):
        """ Drop current HAR information """
        self.logger.log("HAR information is reset", min_level=3)
        return self.web_page.reset_har()

    def history(self):
        """ Return history of 'main' HTTP requests """
        self.logger.log("getting history", min_level=3)
        return self.web_page.har.get_history()

    def last_http_status(self):
        """
        Return HTTP status code of the currently loaded webpage
        or None if it is not available.
        """
        return self.web_page.har.get_last_http_status()

    def _frame_to_dict(self, frame, children=True, html=True):
        g = frame.geometry()
        res = {
            "url": str(frame.url().toString()),
            "requestedUrl": str(frame.requestedUrl().toString()),
            "geometry": (g.x(), g.y(), g.width(), g.height()),
            "title": str(frame.title())
        }
        if html:
            res["html"] = str(frame.toHtml())

        if children:
            res["childFrames"] = [
                self._frame_to_dict(f, True, html)
                for f in frame.childFrames()
            ]
            res["frameName"] = str(frame.frameName())

        return res

    def mouse_click(self, x, y, button="left"):
        """Clicks elements on webpage.

        :param x integer with X screen position to click
        :param y integer with Y screen position to click
        :param button string specifying button type
        :return: None
        """
        # XXX only left click supported for now, we can add support and
        # tests for right click in the future if there is need for that.
        self.mouse_press(x, y, button)
        self.mouse_release(x, y, button)

    def mouse_press(self, x, y, button="left"):
        self._post_mouse_event(QEvent.MouseButtonPress, button, x, y)

    def mouse_release(self, x, y, button="left"):
        self._post_mouse_event(QEvent.MouseButtonRelease, button, x, y)

    def mouse_hover(self, end_x, end_y):
        self._post_mouse_event(QEvent.MouseMove, "nobutton", end_x, end_y)

    def _post_mouse_event(self, type, button, x, y):
        q_button = {
            # TODO perhaps add right button here
            "left": Qt.LeftButton,
            "nobutton": Qt.NoButton,
        }.get(button)
        point = QPointF(x, y)
        buttons = QApplication.mouseButtons()
        modifiers = QApplication.keyboardModifiers()
        event = QMouseEvent(type, point, q_button, buttons, modifiers)
        QApplication.postEvent(self.web_page, event)

    def send_text(self, text):
        """
        Send full text as input generated by a key event.
        :param text string to be sent as input
        :return: None
        """
        qt_send_text(text, self.web_page)

    def send_keys(self, text):
        """
        Send key events to webpage. Whitespace is used as a separator between
        key events.
        :param text string to be sent as key events
        :return: None
        """
        for key in text.split():
            qt_send_key(key, self.web_page)

    def select(self, selector):
        """ Select DOM element and return an instance of `HTMLElement`

        :param selector valid CSS selector
        :return element
        """
        js_query = u"document.querySelector({})".format(escape_js(selector))
        result = self.evaljs(js_query)

        if result == "":
            return None

        return result

    def select_all(self, selector):
        """ Select DOM elements and return a list of instances of `HTMLElement`

        :param selector valid CSS selector
        :return list of elements
        """
        js_query = u"document.querySelectorAll({})".format(escape_js(selector))
        return self.evaljs(js_query)

    def get_scroll_position(self):
        point = self.web_page.mainFrame().scrollPosition()
        return {'x': point.x(), 'y': point.y()}

    def set_scroll_position(self, x, y):
        point = QPoint(x, y)
        self.web_page.mainFrame().setScrollPosition(point)


class _SplashHttpClient(QObject):
    """ Wrapper class for making HTTP requests on behalf of a SplashQWebPage """
    def __init__(self, web_page):
        super(_SplashHttpClient, self).__init__()
        self._replies = set()
        self.web_page = web_page  # type: SplashQWebPage
        self.network_manager = web_page.networkAccessManager()  # type: SplashQNetworkAccessManager

    def set_user_agent(self, value):
        """ Set User-Agent header for future requests """
        self.web_page.custom_user_agent = value

    def request_obj(self, url, headers=None, body=None):
        """ Return a QNetworkRequest object """
        request = QNetworkRequest()
        request.setUrl(to_qurl(url))
        request.setOriginatingObject(self.web_page.mainFrame())

        if headers is not None:
            self.web_page.skip_custom_headers = True
            self._set_request_headers(request, headers)

        if body and not request.hasRawHeader(b"content-type"):
            # There is POST body but no content-type. QT will set this
            # header, but it will complain so better to do this here.
            request.setRawHeader(b"content-type",
                                 b"application/x-www-form-urlencoded")

        return request

    def request(self, url, callback, method='GET', body=None,
                headers=None, follow_redirects=True, max_redirects=5):
        """
        Create a request and return a QNetworkReply object with callback
        connected.
        """
        cb = functools.partial(
            self._on_request_finished,
            callback=callback,
            method=method,
            body=body,
            headers=headers,
            follow_redirects=follow_redirects,
            redirects_remaining=max_redirects,
        )
        return self._send_request(url, cb, method=method, body=body,
                                  headers=headers)

    def get(self, url, callback, headers=None, follow_redirects=True):
        """ Send a GET HTTP request; call the callback with the reply. """
        cb = functools.partial(
            self._return_reply,
            callback=callback,
            url=url,
        )
        self.request(url, cb, headers=headers, follow_redirects=follow_redirects)

    def post(self, url, callback, headers=None, follow_redirects=True, body=None):
        """ Send HTTP POST request;
        """
        cb = functools.partial(self._return_reply, callback=callback, url=url)
        self.request(url, cb, headers=headers,
                     follow_redirects=follow_redirects, body=body,
                     method="POST")

    def _send_request(self, url, callback, method='GET', body=None,
                      headers=None):
        # this is called when request is NOT downloaded via webpage.mainFrame()
        # XXX: The caller must ensure self._delete_reply is called in
        # a callback.
        if method.upper() not in ["POST", "GET"]:
            raise NotImplementedError()

        if body is not None:
            assert isinstance(body, bytes)

        request = self.request_obj(url, headers=headers, body=body)

        # setting UA for request that is not downloaded via
        # webpage.mainFrame().load_to_mainframe()
        ua_from_headers = _get_header_value(headers, b'user-agent')
        web_page_ua = self.web_page.userAgentForUrl(to_qurl(url))
        user_agent = ua_from_headers or web_page_ua
        request.setRawHeader(b"user-agent", to_bytes(user_agent))

        if method.upper() == "POST":
            reply = self.network_manager.post(request, body)
        else:
            reply = self.network_manager.get(request)

        reply.finished.connect(callback)
        self._replies.add(reply)
        return reply

    def _on_request_finished(self, callback, method, body, headers,
                             follow_redirects, redirects_remaining):
        """ Handle redirects and call the callback. """
        reply = self.sender()
        try:
            if not follow_redirects:
                callback()
                return
            if not redirects_remaining:
                callback()  # XXX: should it be an error?
                return

            redirect_url = reply.attribute(QNetworkRequest.RedirectionTargetAttribute)
            if redirect_url is None:  # no redirect
                callback()
                return

            # handle redirects after POST request
            if method.upper() == "POST":
                method = "GET"
                body = None

            redirect_url = reply.url().resolved(redirect_url)
            self.request(
                url=redirect_url,
                callback=callback,
                method=method,
                body=body,
                headers=headers,
                follow_redirects=follow_redirects,
                max_redirects=redirects_remaining-1,
            )
        finally:
            self._delete_reply(reply)

    def _return_reply(self, callback, url):
        reply = self.sender()
        callback(reply)

    def _set_request_headers(self, request, headers):
        """ Set HTTP headers for the request. """
        if isinstance(headers, dict):
            headers = headers.items()

        for name, value in headers or []:
            request.setRawHeader(to_bytes(name), to_bytes(value))

    def _delete_reply(self, reply):
        self._replies.remove(reply)
        reply.close()
        reply.deleteLater()


class _JavascriptConsole(QObject):
    def __init__(self, parent=None):
        self.messages = []
        super(_JavascriptConsole, self).__init__(parent)

    @pyqtSlot(str)
    def log(self, message):
        self.messages.append(str(message))


class _BrowserTabLogger(object):
    """ This class logs various events that happen with QWebPage """
    def __init__(self, uid, verbosity):
        self.uid = uid
        self.verbosity = verbosity

    def add_web_page(self, web_page):
        frame = web_page.mainFrame()
        # setup logging
        if self.verbosity >= 4:
            web_page.loadStarted.connect(self.on_load_started)
            frame.loadFinished.connect(self.on_frame_load_finished)
            frame.loadStarted.connect(self.on_frame_load_started)
            frame.contentsSizeChanged.connect(self.on_contents_size_changed)
            # TODO: on_repaint

        if self.verbosity >= 3:
            frame.javaScriptWindowObjectCleared.connect(self.on_javascript_window_object_cleared)
            frame.initialLayoutCompleted.connect(self.on_initial_layout_completed)
            frame.urlChanged.connect(self.on_url_changed)

    def on_load_started(self):
        self.log("loadStarted")

    def on_frame_load_finished(self, ok):
        self.log("mainFrame().LoadFinished %s" % ok)

    def on_frame_load_started(self):
        self.log("mainFrame().loadStarted")

    def on_contents_size_changed(self, sz):
        self.log("mainFrame().contentsSizeChanged: %s" % sz)

    def on_javascript_window_object_cleared(self):
        self.log("mainFrame().javaScriptWindowObjectCleared")

    def on_initial_layout_completed(self):
        self.log("mainFrame().initialLayoutCompleted")

    def on_url_changed(self, url):
        self.log("mainFrame().urlChanged %s" % qurl2ascii(url))

    def log(self, message, min_level=None):
        if min_level is not None and self.verbosity < min_level:
            return

        if isinstance(message, str):
            message = message.encode('unicode-escape').decode('ascii')

        message = "[%s] %s" % (self.uid, message)
        log.msg(message, system='render')


class ElementsStorage(QObject):
    """
    Object that allows to store JavaScript Node objects.

    This creates a JavaScript-compatible object (can be added to `window`)
    that has `get_id()` function which can be called from JavaScript for
    retrieving a unique id for each Node object
    """
    def __init__(self, parent):
        self.name = get_id()
        super(ElementsStorage, self).__init__(parent)

    @pyqtSlot(name="getId", result=str)
    def get_id(self):
        return get_id()


class Event(object):
    """
    Proxy object that allows to access JavaScript Event objects properties
    and methods.

    Properties are defined using `__getitem__` method and can be accessed using
    `self[key]` operation.

    To create the objects of this type you should pass an instance
    of `EventsStorage` and an id of the event by which it can be accessed
    in the events storage
    """
    def __init__(self, storage, id, event):
        self.storage = storage
        self.id = id
        self.event = event

    def __getitem__(self, item):
        return self.storage.get_event_property(self.id, item)

    def preventDefault(self):
        return self.storage.preventDefault.emit(self.id)

    def stopImmediatePropagation(self):
        return self.storage.stopImmediatePropagation.emit(self.id)

    def stopPropagation(self):
        return self.storage.stopPropagation.emit(self.id)

    def remove(self):
        return self.storage.remove_event(self.id)


class EventHandlersStorage(QObject):
    """
    Object that allows to store JavaScript event listeners.

    This creates a JavaScript-compatible object (can be added to `window`)
    that has `run_function()` function which is called from JS when the event
    is triggered and the event listener is called.
    """
    def __init__(self, parent, events_storage):
        self.name = get_id()
        self.events_storage = events_storage
        self.storage = {}
        super(EventHandlersStorage, self).__init__(parent)

    def add(self, func):
        func_id = get_id()

        event_wrapper = u"window[{storage_name}].add(event)".format(
            storage_name=escape_js(self.events_storage.name),
        )
        js_func = u"window[{storage_name}][{func_id}] = " \
                  u"function(event) {{ window[{storage_name}].run({func_id}, {event}, event) }}"\
            .format(
                storage_name=escape_js(self.name),
                func_id=escape_js(func_id),
                event=event_wrapper
            )

        escape_and_evaljs(self.parent().web_page.mainFrame(), js_func)

        self.storage[func_id] = func
        return func_id

    def remove(self, func_id):
        if self.storage.get(func_id, None) is not None:
            del self.storage[func_id]

    def clear(self):
        self.storage.clear()

    @pyqtSlot(str, str, 'QVariantMap', name="run")
    def run_function(self, func_id, event_id, event):
        if func_id not in self.storage:
            return
        wrapped_event = Event(self.events_storage, event_id, event)
        self.storage[func_id].on_call_after.append(wrapped_event.remove)
        self.storage[func_id](wrapped_event)


class EventsStorage(QObject):
    """
    Object that allows to store JavaScript Event objects and access them.

    This creates a JavaScript-compatible object (can be added to `window`)
    that has `get_id()` function which can be called from JavaScript for
    retrieving a unique id for each event object.

    After adding to the JS window object the `init_storage(self)` method
    should be called to initialize the storage. During the initialization
    the storage object is connected to the QT signals which allows to call
    appropriate methods of the specified event.
    """
    preventDefault = pyqtSignal(str)
    stopImmediatePropagation = pyqtSignal(str)
    stopPropagation = pyqtSignal(str)

    def __init__(self, parent):
        self.name = get_id()
        super(EventsStorage, self).__init__(parent)

    def init_storage(self):
        frame = self.parent().web_page.mainFrame()
        eval_expr = u"eval({})".format(escape_js("""
        (function() {{
            var storage = window[{storage_name}];

            storage.events = {{}};

            storage.callMethod = function(methodName) {{
                return function(eventId) {{
                    var eventsStorage = window[{storage_name}].events;
                    eventsStorage[eventId][methodName].call(eventsStorage[eventId]);
                }};
            }}

            storage.preventDefault.connect(storage.callMethod('preventDefault'))
            storage.stopImmediatePropagation.connect(storage.callMethod('stopImmediatePropagation'))
            storage.stopPropagation.connect(storage.callMethod('stopPropagation'))

            storage.add = function(event) {{
                var id = storage.getId()
                storage.events[id] = event;
                return id;
            }}
        }})()
        """.format(storage_name=escape_js(self.name))))

        frame.evaluateJavaScript(eval_expr)

    @pyqtSlot(name="getId", result=str)
    def get_id(self):
        return get_id()

    def get_event_property(self, event_id, property_name):
        js_func = """
        window[{storage_name}].events[{event_id}][{property_name}]
        """.format(
            storage_name=escape_js(self.name),
            event_id=escape_js(event_id),
            property_name=escape_js(property_name)
        )

        result = escape_and_evaljs(self.parent().web_page.mainFrame(), js_func)

        return result.get('result', None)

    def remove_event(self, event_id):
        js_func = """
        delete window[{storage_name}].events[{event_id}]
        """.format(
            storage_name=escape_js(self.name),
            event_id=escape_js(event_id),
        )
        escape_and_evaljs(self.parent().web_page.mainFrame(), js_func)


class OneShotCallbackProxy(QObject):
    """
    A proxy object that allows JavaScript to run Python callbacks.

    This creates a JavaScript-compatible object (can be added to `window`)
    that has functions `resume()` and `error()` that can be connected to
    Python callbacks.

    It is "one shot" because either `resume()` or `error()` should be called
    exactly _once_. It raises an exception if the combined number of calls
    to these methods is greater than 1.

    If timeout is zero, then the timeout is disabled.
    """

    def __init__(self, parent, callback, errback, timeout=0):
        self.name = get_id()
        self._used_up = False
        self._callback = callback
        self._errback = errback

        if timeout < 0:
            raise ValueError('OneShotCallbackProxy timeout must be >= 0.')
        elif timeout == 0:
            self._timer = None
        elif timeout > 0:
            self._timer = QTimer()
            self._timer.setSingleShot(True)
            self._timer.timeout.connect(self._timed_out)
            self._timer.start(timeout * 1000)

        super(OneShotCallbackProxy, self).__init__(parent)

    @pyqtSlot('QVariantMap')
    def resume(self, value=None):
        if self._used_up:
            raise OneShotCallbackError("resume() called on a one shot"
                                       " callback that was already used up.")

        self.use_up()
        self._callback(qt2py(value))

    @pyqtSlot(str, bool)
    def error(self, message, raise_=False):
        if self._used_up:
            raise OneShotCallbackError("error() called on a one shot"
                                       " callback that was already used up.")

        self.use_up()
        self._errback(message, raise_)

    def cancel(self, reason):
        if self._used_up:
            return
        self.use_up()
        self._errback("One shot callback canceled due to: %s." % reason,
                      raise_=False)

    def _timed_out(self):
        if self._used_up:
            return
        self.use_up()
        self._errback("One shot callback timed out while waiting for"
                      " resume() or error().", raise_=False)

    def use_up(self):
        self._used_up = True

        if self._timer is not None and self._timer.isActive():
            self._timer.stop()


def _get_header_value(headers, name, default=None):
    """ Return header value """
    if not headers:
        return default

    if isinstance(headers, dict):
        headers = headers.items()

    name = to_bytes(name.lower())
    for k, v in headers:
        if name == to_bytes(k.lower()):
            return v
    return default<|MERGE_RESOLUTION|>--- conflicted
+++ resolved
@@ -6,13 +6,8 @@
 import hashlib
 import weakref
 
-<<<<<<< HEAD
-
-from PyQt5.QtCore import QObject, QSize, Qt, QTimer, pyqtSlot, QEvent, QPointF, pyqtSignal
-=======
 from PyQt5.QtCore import (QObject, QSize, Qt, QTimer, pyqtSlot, QEvent,
                           QPointF, QPoint, pyqtSignal)
->>>>>>> b07435e6
 from PyQt5.QtGui import QMouseEvent
 from PyQt5.QtNetwork import QNetworkRequest
 from PyQt5.QtWebKitWidgets import QWebPage
