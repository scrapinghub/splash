--- conflicted
+++ resolved
@@ -22,11 +22,8 @@
                             qurl2ascii)
 from splash.render_options import validate_size_str
 from splash.qwebpage import SplashQWebPage, SplashQWebView
-<<<<<<< HEAD
+from splash.exceptions import JsError, OneShotCallbackError
 from splash.utils import to_bytes
-=======
-from splash.exceptions import JsError, OneShotCallbackError
->>>>>>> f7957349
 
 
 def skip_if_closing(meth):
