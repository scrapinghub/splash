from __future__ import absolute_import
import os
import sys
import optparse
import resource
import traceback
import signal
import functools

from splash import defaults, __version__
from splash import xvfb
from splash.qtutils import init_qt_app


def install_qtreactor(verbose):
    init_qt_app(verbose)
    import qt5reactor
    qt5reactor.install()


def parse_opts():
    _bool_default = {True:' (default)', False: ''}

    op = optparse.OptionParser()
    op.add_option("-f", "--logfile", help="log file")
    op.add_option("-m", "--maxrss", type=float, default=0,
        help="exit if max RSS reaches this value (in MB or ratio of physical mem) (default: %default)")
    op.add_option("-p", "--port", type="int", default=defaults.SPLASH_PORT,
        help="port to listen to (default: %default)")
    op.add_option("-s", "--slots", type="int", default=defaults.SLOTS,
        help="number of render slots (default: %default)")
    op.add_option("--max-timeout", type="float", default=defaults.MAX_TIMEOUT,
        help="maximum allowed value for timeout (default: %default)")
    op.add_option("--proxy-profiles-path",
        help="path to a folder with proxy profiles")
    op.add_option("--js-profiles-path",
        help="path to a folder with javascript profiles")
    op.add_option("--no-js-cross-domain-access",
        action="store_false",
        dest="js_cross_domain_enabled",
        default=not defaults.JS_CROSS_DOMAIN_ENABLED,
        help="disable support for cross domain access when executing custom javascript" + _bool_default[not defaults.JS_CROSS_DOMAIN_ENABLED])
    op.add_option("--js-cross-domain-access",
        action="store_true",
        dest="js_cross_domain_enabled",
        default=defaults.JS_CROSS_DOMAIN_ENABLED,
        help="enable support for cross domain access when executing custom javascript "
             "(WARNING: it could break rendering for some of the websites)" + _bool_default[defaults.JS_CROSS_DOMAIN_ENABLED])
    op.add_option("--no-cache", action="store_false", dest="cache_enabled",
        help="disable local cache" + _bool_default[not defaults.CACHE_ENABLED])
    op.add_option("--cache", action="store_true", dest="cache_enabled",
        help="enable local cache (WARNING: don't enable it unless you know what are you doing)" + _bool_default[defaults.CACHE_ENABLED])
    op.add_option("-c", "--cache-path", help="local cache folder")
    op.add_option("--cache-size", type=int, default=defaults.CACHE_SIZE,
        help="maximum cache size in MB (default: %default)")
    op.add_option("--manhole", action="store_true",
        help="enable manhole server")
    op.add_option("--disable-proxy", action="store_true", default=False,
        help="disable proxy server")
    op.add_option("--disable-ui", action="store_true", default=False,
        help="disable web UI")
    op.add_option("--proxy-portnum", type="int", default=defaults.PROXY_PORT,
        help="proxy port to listen to (default: %default)")
    op.add_option('--allowed-schemes', default=",".join(defaults.ALLOWED_SCHEMES),
        help="comma-separated list of allowed URI schemes (defaut: %default)")
    op.add_option("--filters-path",
        help="path to a folder with network request filters")
    op.add_option("--disable-xvfb", action="store_true", default=False,
        help="disable Xvfb auto start")
    op.add_option("--disable-lua", action="store_true", default=False,
        help="disable Lua scripting")
    op.add_option("--disable-lua-sandbox", action="store_true", default=False,
        help="disable Lua sandbox")
    op.add_option("--lua-package-path", default="",
        help="semicolon-separated places to add to Lua package.path. "
             "Each place can have a ? in it that's replaced with the module name.")
    op.add_option("--lua-sandbox-allowed-modules", default="",
        help="semicolon-separated list of Lua module names allowed to be required from a sandbox.")
    op.add_option("-v", "--verbosity", type=int, default=defaults.VERBOSITY,
        help="verbosity level; valid values are integers from 0 to 5 (default: %default)")
    op.add_option("--version", action="store_true",
        help="print Splash version number and exit")

    return op.parse_args()


def start_logging(opts):
    import twisted
    from twisted.python import log
    if opts.logfile:
        from twisted.python.logfile import DailyLogFile
        logfile = DailyLogFile.fromFullPath(opts.logfile)
    else:
        logfile = sys.stderr
    flo = log.startLogging(logfile)

    if twisted.version.major >= 13:  # add microseconds to log
        flo.timeFormat = "%Y-%m-%d %H:%M:%S.%f%z"


def splash_started(opts, stderr):
    if opts.logfile:
        stderr.write("Splash started - logging to: %s\n" % opts.logfile)


def bump_nofile_limit():
    from twisted.python import log
    log.msg("Open files limit: %d" % resource.getrlimit(resource.RLIMIT_NOFILE)[0])
    soft, hard = resource.getrlimit(resource.RLIMIT_NOFILE)
    values_to_try = [v for v in [hard, 100000, 10000] if v > soft]
    for new_soft in values_to_try:
        try:
            resource.setrlimit(resource.RLIMIT_NOFILE, (new_soft, hard))
        except ValueError:
            continue
        else:
            log.msg("Open files limit increased from %d to %d" % (soft, new_soft))
            break
    else:
        log.msg("Can't bump open files limit")


def log_splash_version():
    import twisted
    from twisted.python import log
<<<<<<< HEAD
    import sip
    from PyQt5.QtCore import PYQT_VERSION_STR, QT_VERSION_STR
    from PyQt5.QtWebKit import qWebKitVersion
=======
>>>>>>> 894a208b
    from splash import lua
    from splash.qtutils import get_versions

    log.msg("Splash version: %s" % __version__)

    verdict = get_versions()
    versions = [
        "Qt %s" % verdict['qt'],
        "PyQt %s" % verdict['pyqt'],
        "WebKit %s" % verdict['webkit'],
        "sip %s" % verdict['sip'],
        "Twisted %s" % twisted.version.short(),
    ]

    if lua.is_supported():
        versions.append(lua.get_version())

    log.msg(", ".join(versions))
    log.msg("Python %s" % sys.version.replace("\n", ""))


def manhole_server(portnum=None, username=None, password=None):
    from twisted.internet import reactor
    from twisted.manhole import telnet

    f = telnet.ShellFactory()
    f.username = defaults.MANHOLE_USERNAME if username is None else username
    f.password = defaults.MANHOLE_PASSWORD if password is None else password
    portnum = defaults.MANHOLE_PORT if portnum is None else portnum
    reactor.listenTCP(portnum, f)


def splash_server(portnum, slots, network_manager, max_timeout,
                  splash_proxy_factory_cls=None,
                  js_profiles_path=None, disable_proxy=False, proxy_portnum=None,
                  ui_enabled=True,
                  lua_enabled=True,
                  lua_sandbox_enabled=True,
                  lua_package_path="",
                  lua_sandbox_allowed_modules=(),
                  verbosity=None):
    from twisted.internet import reactor
    from twisted.web.server import Site
    from splash.resources import Root
    from splash.pool import RenderPool
    from twisted.python import log
    from splash import lua

    verbosity = defaults.VERBOSITY if verbosity is None else verbosity
    log.msg("verbosity=%d" % verbosity)

    slots = defaults.SLOTS if slots is None else slots
    log.msg("slots=%s" % slots)

    pool = RenderPool(
        slots=slots,
        network_manager=network_manager,
        splash_proxy_factory_cls=splash_proxy_factory_cls,
        js_profiles_path=js_profiles_path,
        verbosity=verbosity,
    )

    if not lua.is_supported() and lua_enabled:
        lua_enabled = False
        log.msg("WARNING: Lua is not available, but --disable-lua option is not passed")

    # HTTP API
    onoff = {True: "enabled", False: "disabled"}
    log.msg(
        "Web UI: %s, Lua: %s (sandbox: %s), Proxy Server: %s" % (
            onoff[ui_enabled],
            onoff[lua_enabled],
            onoff[lua_sandbox_enabled],
            onoff[not disable_proxy],
        )
    )

    root = Root(
        pool=pool,
        ui_enabled=ui_enabled,
        lua_enabled=lua_enabled,
        lua_sandbox_enabled=lua_sandbox_enabled,
        lua_package_path=lua_package_path,
        lua_sandbox_allowed_modules=lua_sandbox_allowed_modules,
        max_timeout=max_timeout
    )
    factory = Site(root)
    reactor.listenTCP(portnum, factory)

    # HTTP Proxy
    if not disable_proxy:
        from splash.proxy_server import SplashProxyServerFactory
        proxy_server_factory = SplashProxyServerFactory(pool, max_timeout=max_timeout)
        proxy_portnum = defaults.PROXY_PORT if proxy_portnum is None else proxy_portnum
        reactor.listenTCP(proxy_portnum, proxy_server_factory)


def monitor_maxrss(maxrss):
    from twisted.internet import reactor, task
    from twisted.python import log
    from splash.utils import get_ru_maxrss, get_total_phymem

    # Support maxrss as a ratio of total physical memory
    if 0.0 < maxrss < 1.0:
        maxrss = get_total_phymem() * maxrss / (1024 ** 2)

    def check_maxrss():
        if get_ru_maxrss() > maxrss * (1024 ** 2):
            log.msg("maxrss exceeded %d MB, shutting down..." % maxrss)
            reactor.stop()

    if maxrss:
        log.msg("maxrss limit: %d MB" % maxrss)
        t = task.LoopingCall(check_maxrss)
        t.start(60, now=False)


def default_splash_server(portnum, max_timeout, slots=None,
                          cache_enabled=None, cache_path=None, cache_size=None,
                          proxy_profiles_path=None, js_profiles_path=None,
                          js_disable_cross_domain_access=False,
                          disable_proxy=False, proxy_portnum=None,
                          filters_path=None, allowed_schemes=None,
                          ui_enabled=True,
                          lua_enabled=True,
                          lua_sandbox_enabled=True,
                          lua_package_path="",
                          lua_sandbox_allowed_modules=(),
                          verbosity=None):
    from splash import network_manager
    manager = network_manager.create_default(
        filters_path=filters_path,
        verbosity=verbosity,
        allowed_schemes=allowed_schemes,
    )
    manager.setCache(_default_cache(cache_enabled, cache_path, cache_size))
    splash_proxy_factory_cls = _default_proxy_factory(proxy_profiles_path)
    js_profiles_path = _check_js_profiles_path(js_profiles_path)
    _set_global_render_settings(js_disable_cross_domain_access)
    return splash_server(
        portnum=portnum,
        slots=slots,
        network_manager=manager,
        splash_proxy_factory_cls=splash_proxy_factory_cls,
        js_profiles_path=js_profiles_path,
        disable_proxy=disable_proxy,
        proxy_portnum=proxy_portnum,
        ui_enabled=ui_enabled,
        lua_enabled=lua_enabled,
        lua_sandbox_enabled=lua_sandbox_enabled,
        lua_package_path=lua_package_path,
        lua_sandbox_allowed_modules=lua_sandbox_allowed_modules,
        verbosity=verbosity,
        max_timeout=max_timeout
    )


def _default_cache(cache_enabled, cache_path, cache_size):
    from twisted.python import log
    from splash import cache

    cache_enabled = defaults.CACHE_ENABLED if cache_enabled is None else cache_enabled
    cache_path = defaults.CACHE_PATH if cache_path is None else cache_path
    cache_size = defaults.CACHE_SIZE if cache_size is None else cache_size

    if cache_enabled:
        log.msg("cache_enabled=%s, cache_path=%r, cache_size=%sMB" % (cache_enabled, cache_path, cache_size))
        log.msg("[WARNING] You have enabled cache support. QT cache is known "
                "to cause segfaults and other issues for splash; "
                "enable it on your own risk. We recommend using a separate "
                "caching forward proxy like squid.")
        return cache.construct(cache_path, cache_size)


def _default_proxy_factory(proxy_profiles_path):
    from twisted.python import log
    from splash import proxy

    if proxy_profiles_path is not None:
        if os.path.isdir(proxy_profiles_path):
            log.msg("proxy profiles support is enabled, "
                    "proxy profiles path: %s" % proxy_profiles_path)
        else:
            log.msg("--proxy-profiles-path does not exist or it is not a folder; "
                    "proxy won't be used")
            proxy_profiles_path = None

    return functools.partial(proxy.getFactory, proxy_profiles_path)


def _check_js_profiles_path(js_profiles_path):
    from twisted.python import log

    if js_profiles_path is not None and not os.path.isdir(js_profiles_path):
        log.msg("--js-profiles-path does not exist or it is not a folder; "
                "js profiles won't be used")
    return js_profiles_path


def _set_global_render_settings(js_disable_cross_domain_access):
    from PyQt5.QtWebKit import QWebSecurityOrigin
    if js_disable_cross_domain_access is False:
        # In order to enable cross domain requests it is necessary to add
        # the http and https to the local scheme, this way all the urls are
        # seen as inside the same security origin.
        for scheme in ['http', 'https']:
            QWebSecurityOrigin.addLocalScheme(scheme)


def main():
    opts, _ = parse_opts()
    if opts.version:
        print(__version__)
        sys.exit(0)

    start_logging(opts)
    log_splash_version()
    bump_nofile_limit()

    with xvfb.autostart(opts.disable_xvfb) as x:
        xvfb.log_options(x)

        install_qtreactor(opts.verbosity >= 5)

        monitor_maxrss(opts.maxrss)
        if opts.manhole:
            manhole_server()

        default_splash_server(
            portnum=opts.port,
            slots=opts.slots,
            cache_enabled=opts.cache_enabled,
            cache_path=opts.cache_path,
            cache_size=opts.cache_size,
            proxy_profiles_path=opts.proxy_profiles_path,
            js_profiles_path=opts.js_profiles_path,
            js_disable_cross_domain_access=not opts.js_cross_domain_enabled,
            disable_proxy=opts.disable_proxy,
            proxy_portnum=opts.proxy_portnum,
            filters_path=opts.filters_path,
            allowed_schemes=opts.allowed_schemes,
            ui_enabled=not opts.disable_ui,
            lua_enabled=not opts.disable_lua,
            lua_sandbox_enabled=not opts.disable_lua_sandbox,
            lua_package_path=opts.lua_package_path.strip(";"),
            lua_sandbox_allowed_modules=opts.lua_sandbox_allowed_modules.split(";"),
            verbosity=opts.verbosity,
            max_timeout=opts.max_timeout
        )
        signal.signal(signal.SIGUSR1, lambda s, f: traceback.print_stack(f))

        from twisted.internet import reactor
        reactor.callWhenRunning(splash_started, opts, sys.stderr)
        reactor.run()


if __name__ == "__main__":
    main()<|MERGE_RESOLUTION|>--- conflicted
+++ resolved
@@ -123,12 +123,6 @@
 def log_splash_version():
     import twisted
     from twisted.python import log
-<<<<<<< HEAD
-    import sip
-    from PyQt5.QtCore import PYQT_VERSION_STR, QT_VERSION_STR
-    from PyQt5.QtWebKit import qWebKitVersion
-=======
->>>>>>> 894a208b
     from splash import lua
     from splash.qtutils import get_versions
 
