--- conflicted
+++ resolved
@@ -333,13 +333,9 @@
     return js_profiles_path
 
 
-<<<<<<< HEAD
-def _set_global_render_settings(js_disable_cross_domain_access):
-    from PyQt5.QtWebKit import QWebSecurityOrigin
-=======
 def _set_global_render_settings(js_disable_cross_domain_access, private_mode):
-    from PyQt4.QtWebKit import QWebSecurityOrigin, QWebSettings
->>>>>>> 229c82df
+    from PyQt5.QtWebKit import QWebSecurityOrigin, QWebSettings
+
     if js_disable_cross_domain_access is False:
         # In order to enable cross domain requests it is necessary to add
         # the http and https to the local scheme, this way all the urls are
