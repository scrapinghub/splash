"""
This module contains Splash twisted.web Resources (HTTP API endpoints
exposed to the user).
"""
from __future__ import absolute_import
import os
import gc
import time
import json
import types
import resource

from twisted.web.server import NOT_DONE_YET
from twisted.web.resource import Resource
from twisted.web.static import File
from twisted.internet import reactor, defer
from twisted.python import log
import six

import splash
from splash.qtrender import (
    HtmlRender, PngRender, JsonRender, HarRender, JpegRender
)
from splash.lua import is_supported as lua_is_supported
from splash.utils import get_num_fds, get_leaks, BinaryCapsule, \
    SplashJSONEncoder, to_bytes, to_unicode
from splash import sentry
from splash.render_options import RenderOptions
from splash.qtutils import clear_caches
from splash.exceptions import (
    BadOption, RenderError, InternalError,
    GlobalTimeoutError, UnsupportedContentType,
)

if lua_is_supported():
    from splash.qtrender_lua import LuaRender
else:
    LuaRender = None


class _ValidatingResource(Resource):
    def render(self, request):
        try:
            return Resource.render(self, request)
        except BadOption as e:
            return self._write_error(request, 400, e)

    def _write_error_content(self, request, code, content, content_type=b'text/plain'):
        request.setHeader(b"content-type", content_type)
        request.setResponseCode(code)
        request.write(content)
        return b"\n"

    def _write_error(self, request, code, exc):
        """Can be overridden by subclasses format errors differently"""
        err = {
            "error": code,
<<<<<<< HEAD
            "message": message,
        }).encode('utf8'), content_type=b"application/json")
=======
            "type": exc.__class__.__name__,
            "description": (exc.__doc__ or '').strip(),
            "info": None,
        }
        if len(exc.args) == 1:
            err['info'] = exc.args[0]
        elif len(exc.args) > 1:
            err['info'] = exc.args

        return self._write_error_content(request, code, json.dumps(err),
                                         content_type="application/json")
>>>>>>> f7957349


class BaseRenderResource(_ValidatingResource):

    isLeaf = True
    content_type = "text/html; charset=utf-8"

    def __init__(self, pool, max_timeout, is_proxy_request=False):
        Resource.__init__(self)
        self.pool = pool
        self.js_profiles_path = self.pool.js_profiles_path
        self.is_proxy_request = is_proxy_request
        self.max_timeout = max_timeout

    def render_GET(self, request):
        #log.msg("%s %s %s %s" % (id(request), request.method, request.path, request.args))

        request.starttime = time.time()
        render_options = RenderOptions.fromrequest(request, self.max_timeout)

        # check arguments before starting the render
        render_options.get_filters(self.pool)

        timeout = render_options.get_timeout()
        wait_time = render_options.get_wait()

        pool_d = self._get_render(request, render_options)
        timer = reactor.callLater(timeout+wait_time, pool_d.cancel)
        pool_d.addCallback(self._cancel_timer, timer)
        pool_d.addCallback(self._write_output, request, options=render_options.data)
        pool_d.addErrback(self._on_timeout_error, request, timeout=timeout)
        pool_d.addErrback(self._on_render_error, request)
        pool_d.addErrback(self._on_bad_request, request)
        pool_d.addErrback(self._on_internal_error, request)
        pool_d.addBoth(self._finish_request, request)
        return NOT_DONE_YET

    def render_POST(self, request):
        if self.is_proxy_request:
            # If request comes from splash proxy service don't handle
            # special content-types.
            # TODO: pass http method to RenderScript explicitly.
            return self.render_GET(request)

<<<<<<< HEAD
        content_type = request.getHeader(b'content-type')
        if not any(ct in content_type for ct in
                   {b'application/javascript', b'application/json'}):
            return self._write_error(request, 415,
                                    "Request content-type not supported")
=======
        content_type = request.getHeader('content-type')
        supported_types = ['application/javascript', 'application/json']
        if not any(ct in content_type for ct in supported_types):
            ex = UnsupportedContentType({
                'supported': supported_types,
                'received': content_type,
            })
            return self._write_error(request, 415, ex)
>>>>>>> f7957349

        return self.render_GET(request)

    def _cancel_timer(self, _, timer):
        #log.msg("_cancelTimer")
        timer.cancel()
        return _

    def _write_output(self, data, request, content_type=None, options=None):
        # log.msg("_writeOutput: %s" % id(request))

        if content_type is None:
            content_type = self.content_type

        if isinstance(data, (dict, list)):
            data = json.dumps(data, cls=SplashJSONEncoder)
            return self._write_output(data, request, "application/json", options)

        if isinstance(data, tuple) and len(data) == 4:
            data, content_type, headers, status_code = data

            request.setResponseCode(status_code)
            for name, value in headers:
                request.setHeader(name, value)
            return self._write_output(data, request, content_type, options)

        if data is None or isinstance(data, (bool, six.integer_types, float)):
            return self._write_output(str(data), request, content_type, options)

        if isinstance(data, BinaryCapsule):
            return self._write_output(data.data, request, content_type, options)

        request.setHeader(b"content-type", content_type)

        self._log_stats(request, options)
        if not isinstance(data, bytes):
            # Twisted expects bytes as response
            data = data.encode('utf-8')

        request.write(data)

    def _log_stats(self, request, options):

        # def args_to_unicode(args):
        #     unicode_args = {}
        #     for key, val in args.items():
        #         key = to_unicode(key)
        #         if isinstance(val, list):
        #             val = [args_to_unicode(item)item.decode('utf-8') for item in val]
        #         else:
        #             val = val.decode('utf-8')
        #         unicode_args[key] = val
        #         return unicode_args

        msg = {
            # Anything we retrieve from Twisted request object contains bytes.
            # We have to convert it to unicode first for json.dump to succeed.
            "path": request.path.decode('utf-8'),
            "rendertime": time.time() - request.starttime,
            "maxrss": resource.getrusage(resource.RUSAGE_SELF).ru_maxrss,
            "load": os.getloadavg(),
            "fds": get_num_fds(),
            "active": len(self.pool.active),
            "qsize": len(self.pool.queue.pending),
            "_id": id(request),
            "method": request.method.decode('ascii'),
            "timestamp": int(time.time()),
            "user-agent": (request.getHeader(b"user-agent").decode('utf-8')
                           if request.getHeader(b"user-agent") else None),
            "args": repr(options)
        }
        log.msg(json.dumps(msg), system="events")

    def _on_timeout_error(self, failure, request, timeout=None):
        failure.trap(defer.CancelledError)
        ex = GlobalTimeoutError({'timeout': timeout})
        return self._write_error(request, 504, ex)

    def _on_render_error(self, failure, request):
        failure.trap(RenderError)
        return self._write_error(request, 502, failure.value)

    def _on_internal_error(self, failure, request):
        log.err()
        sentry.capture(failure)
        # only propagate str value to avoid exposing internal details
        ex = InternalError(str(failure.value))
        return self._write_error(request, 500, ex)

    def _on_bad_request(self, failure, request):
        failure.trap(BadOption)
        return self._write_error(request, 400, failure.value)

    def _finish_request(self, _, request):
        if not request._disconnected:
            request.finish()
        #log.msg("_finishRequest: %s" % id(request))

    def _get_render(self, request, options):
        raise NotImplementedError()


class RenderHtmlResource(BaseRenderResource):
    content_type = "text/html; charset=utf-8"

    def _get_render(self, request, options):
        params = options.get_common_params(self.js_profiles_path)
        return self.pool.render(HtmlRender, options, **params)


class ExecuteLuaScriptResource(BaseRenderResource):
    content_type = "text/plain; charset=utf-8"

    def __init__(self, pool, is_proxy_request, sandboxed,
                 lua_package_path,
                 lua_sandbox_allowed_modules,
                 max_timeout):
        BaseRenderResource.__init__(self, pool, max_timeout, is_proxy_request)
        self.sandboxed = sandboxed
        self.lua_package_path = lua_package_path
        self.lua_sandbox_allowed_modules = lua_sandbox_allowed_modules

    def _get_render(self, request, options):
        params = dict(
            proxy=options.get_proxy(),
            lua_source=options.get_lua_source(),
            sandboxed=self.sandboxed,
            lua_package_path=self.lua_package_path,
            lua_sandbox_allowed_modules=self.lua_sandbox_allowed_modules,
        )
        return self.pool.render(LuaRender, options, **params)


class RenderPngResource(BaseRenderResource):
    content_type = "image/png"

    def _get_render(self, request, options):
        params = options.get_common_params(self.js_profiles_path)
        params.update(options.get_png_params())
        return self.pool.render(PngRender, options, **params)


class RenderJpegResource(BaseRenderResource):

    content_type = "image/jpeg"

    def _get_render(self, request, options):
        params = options.get_common_params(self.js_profiles_path)
        params.update(options.get_jpeg_params())
        return self.pool.render(JpegRender, options, **params)


class RenderJsonResource(BaseRenderResource):
    content_type = "application/json"

    def _get_render(self, request, options):
        params = options.get_common_params(self.js_profiles_path)
        params.update(options.get_jpeg_params())
        params.update(options.get_include_params())
        return self.pool.render(JsonRender, options, **params)


class RenderHarResource(BaseRenderResource):
    content_type = "application/json"

    def _get_render(self, request, options):
        params = options.get_common_params(self.js_profiles_path)
        return self.pool.render(HarRender, options, **params)


class DebugResource(Resource):
    isLeaf = True

    def __init__(self, pool, warn=False):
        Resource.__init__(self)
        self.pool = pool
        self.warn = warn

    def render_GET(self, request):
        request.setHeader(b"content-type", b"application/json")
        info = {
            "leaks": get_leaks(),
            "active": [self.get_repr(r) for r in self.pool.active],
            "qsize": len(self.pool.queue.pending),
            "maxrss": resource.getrusage(resource.RUSAGE_SELF).ru_maxrss,
            "fds": get_num_fds(),
        }
        if self.warn:
            info['WARNING'] = "/debug endpoint is deprecated. " \
                              "Please use /_debug instead."
            # info['leaks'] = get_leaks()

        return (json.dumps(info)).encode('utf-8')

    def get_repr(self, render):
        if hasattr(render, 'url'):
            return render.url
        return render.tab.url


class ClearCachesResource(Resource):
    isLeaf = True
    content_type = "application/json"

    def render_POST(self, request):
        clear_caches()
        unreachable = gc.collect()
        return json.dumps({
            "status": "ok",
            "pyobjects_collected": unreachable
        }).encode('utf-8')


BOOTSTRAP_THEME = 'simplex'
CODEMIRROR_OPTIONS = """{
    mode: 'lua',
    lineNumbers: true,
    autofocus: true,
    tabSize: 2,
    matchBrackets: false,  // doesn't look good in mbo theme
    autoCloseBrackets: true,
    extraKeys: {
        "Ctrl-Space": "autocomplete",
        "Esc": "autocomplete",
    },
    hint: CodeMirror.hint.anyword,
    theme: 'mbo',
}
"""

CODEMIRROR_RESOURCES = """
<link href="//cdnjs.cloudflare.com/ajax/libs/codemirror/4.6.0/codemirror.min.css" rel="stylesheet">
<link href="//cdnjs.cloudflare.com/ajax/libs/codemirror/4.6.0/theme/mbo.min.css" rel="stylesheet">
<link href="//cdnjs.cloudflare.com/ajax/libs/codemirror/4.6.0/theme/monokai.min.css" rel="stylesheet">
<link href="//cdnjs.cloudflare.com/ajax/libs/codemirror/4.6.0/theme/midnight.min.css" rel="stylesheet">
<link href="//cdnjs.cloudflare.com/ajax/libs/codemirror/4.6.0/addon/hint/show-hint.css" rel="stylesheet">

<script src="//cdnjs.cloudflare.com/ajax/libs/codemirror/4.6.0/codemirror.js"></script>
<script src="//cdnjs.cloudflare.com/ajax/libs/codemirror/4.6.0/mode/lua/lua.js"></script>
<script src="//cdnjs.cloudflare.com/ajax/libs/codemirror/4.6.0/addon/hint/show-hint.js"></script>
<script src="//cdnjs.cloudflare.com/ajax/libs/codemirror/4.6.0/addon/hint/anyword-hint.min.js"></script>
<script src="//cdnjs.cloudflare.com/ajax/libs/codemirror/4.6.0/addon/edit/matchbrackets.min.js"></script>
<script src="//cdnjs.cloudflare.com/ajax/libs/codemirror/4.6.0/addon/edit/closebrackets.min.js"></script>

"""


class DemoUI(_ValidatingResource):
    isLeaf = True
    content_type = "text/html; charset=utf-8"

    PATH = b'info'

    def __init__(self, pool, lua_enabled, max_timeout):
        Resource.__init__(self)
        self.pool = pool
        self.lua_enabled = lua_enabled
        self.max_timeout = max_timeout

    def _validate_params(self, request):
        options = RenderOptions.fromrequest(request, self.max_timeout)
        options.get_filters(self.pool)  # check
        params = options.get_common_params(self.pool.js_profiles_path)
        params.update({
            'timeout': options.get_timeout(),
            'har': 1,
            'png': 1,
            'html': 1,
        })
        if self.lua_enabled:
            params.update({
                'lua_source': options.get_lua_source(),
            })
        return params

    def render_GET(self, request):
        params = self._validate_params(request)
        url = params['url']
        if not url.lower().startswith('http'):
            url = 'http://' + url
<<<<<<< HEAD
=======
        url = url.encode('utf8')
>>>>>>> f7957349
        params = {k: v for k, v in params.items() if v is not None}

        # disable "phases" HAR Viewer feature
        request.addCookie('phaseInterval', 120000)

        LUA_EDITOR = """
          <a href="#" class="btn btn-default dropdown-toggle" data-toggle="dropdown">Script&nbsp;<b class="caret"></b></a>
          <div class="dropdown-menu panel panel-default" id="lua-code-editor-panel">
            <div class="panel-body2">
              <textarea id="lua-code-editor" name='lua_source'></textarea>
            </div>
          </div>
        """

        return ("""<html>
        <head>
            <meta http-equiv="Content-Type" content="text/html; charset=UTF-8">
            <title>Splash %(version)s | %(url)s</title>
            <link rel="stylesheet" href="_harviewer/css/harViewer.css" type="text/css"/>

            <link href="//maxcdn.bootstrapcdn.com/bootswatch/3.2.0/%(theme)s/bootstrap.min.css" rel="stylesheet">
            <script src="https://code.jquery.com/jquery-1.11.1.min.js"></script>
            <script src="https://code.jquery.com/jquery-migrate-1.2.1.js"></script>

            <script src="//maxcdn.bootstrapcdn.com/bootstrap/3.2.0/js/bootstrap.min.js"></script>

            %(cm_resources)s

            <style>
                /* fix bootstrap + harviewer compatibility issues */
                .label { color: #000; font-weight: normal; font-size: 100%%; }
                table { border-collapse: inherit; }
                #content pre {
                    border: 0;
                    padding: 1px;
                    font-family: Menlo,Monaco,Consolas,"Courier New",monospace;
                    font-size: 13px;
                }
                .netInfoParamName { font-size: 13px; }
                #content * { box-sizing: content-box; }
                .netInfoHeadersText { font-size: 13px; }
                .tab {font-weight: inherit}  /* nicer Headers tabs */
                .netInfoHeadersGroup, .netInfoCookiesGroup { font-weight: normal; }
                .harBody { margin-bottom: 2em; }
                .tabBodies {overflow: hidden;}  /* fix an issue with extra horizontal scrollbar */

                /* remove unsupported buttons */
                .netCol.netOptionsCol {display: none;}

                /* styles for custom events */
                .netPageTimingBar {opacity: 0.3; width: 2px; }
                .timeInfoTip { width: 250px !important; }
                .customEventBar { background-color: gray; }
                ._onStarted { background-color: marine; }
                ._onPrepareStart { background-color: green; }
                ._onCustomJsExecuted { background-color: green; }
                ._onScreenshotPrepared { background-color: magenta; }
                ._onPngRendered { background-color: magenta; }
                ._onIframesRendered { background-color: black; }

                /* editor styling */
                #lua-code-editor-panel {padding: 0}
            </style>
        </head>
        <body class="harBody" style="color:#000">
            <div class="container"> <!-- style="margin: 0 auto; width: 95%%;"-->

                <div class="navbar navbar-default">
                  <div class="navbar-header">
                    <button type="button" class="navbar-toggle" data-toggle="collapse" data-target=".navbar-responsive-collapse">
                      <span class="icon-bar"></span>
                      <span class="icon-bar"></span>
                      <span class="icon-bar"></span>
                    </button>
                    <a class="navbar-brand" href="/">Splash v%(version)s</a>
                  </div>
                  <div class="navbar-collapse collapse navbar-responsive-collapse">
                    <ul class="nav navbar-nav">
                      <li><a href="http://splash.readthedocs.org">Documentation</a></li>
                      <li><a href="https://github.com/scrapinghub/splash">Source Code</a></li>
                    </ul>

                    <form class="navbar-form navbar-right" method="GET" action="/info">
                      <input type="hidden" name="wait" value="0.5">
                      <input type="hidden" name="images" value="1">
                      <input type="hidden" name="expand" value="1"> <!-- for HAR viewer -->

                      <div class="btn-group" id="render-form">
                          <input class="form-control col-lg-8" type="text" placeholder="Paste an URL" type="text" name="url" value="%(url)s">
                          %(lua_editor)s
                      </div>
                      <button class="btn btn-success" type="submit">Render!</button>
                    </form>

                    <ul class="nav navbar-nav navbar-right">
                      <li><a id="status">Initializing...</a></li>
                    </ul>

                  </div>
                </div>

                <div class="pagePreview" style="display:none">
                    <img class='center-block'>
                    <br>
                    <h3>Network Activity</h3>
                </div>

                <div id="content" version="Splash %(version)s"></div>

                <div class="pagePreview" style="display:none">
                    <h3>HTML</h3>
                    <textarea style="width: 100%%;" rows=15 id="renderedHTML"></textarea>
                    <br>
                </div>

                <div id="errorMessage" style="display:none">
                    <h4>HTTP Error <span id='errorStatus'></span></h4>
                    <h4>Type: <span id='errorType'></span></h4>
                    <p id='errorDescription' class="errorMessage"></p>
                    <p id='errorMessageText' class="errorMessage"></p>
                    <pre id='errorData'></pre>
                </div>
            </div>

            <script data-main="_harviewer/scripts/harViewer" src="_harviewer/scripts/require.js"></script>

            <script>
            var params = %(params)s;

            /* Create editor */
            var editor = null;
            var textarea = document.getElementById('lua-code-editor');
            if (textarea) {
                textarea.value = params["lua_source"] || "";

                $('#render-form').on("shown.bs.dropdown", function(e){
                    if (editor === null) {
                        editor = CodeMirror.fromTextArea(textarea, %(cm_options)s);
                        editor.setSize(600, 464);
                    }
                });
                $('#lua-code-editor-panel').click(function(e){e.stopPropagation();});
            }

            /* Initialize HAR viewer & send AJAX requests */
            $("#content").bind("onViewerPreInit", function(event){
                // Get application object
                var viewer = event.target.repObject;

                // Remove unnecessary/unsupported tabs
                viewer.removeTab("Home");
                viewer.removeTab("DOM");
                viewer.removeTab("About");
                viewer.removeTab("Schema");
                // Hide the tab bar
                viewer.showTabBar(false);

                // Remove toolbar buttons
                var preview = viewer.getTab("Preview");
                preview.toolbar.removeButton("download");
                preview.toolbar.removeButton("clear");
                preview.toolbar.removeButton("showTimeline");

                var events = [
                    {name: "_onStarted", description: "Page processing is started"},
                    {name: "_onPrepareStart", description: "Rendering begins"},
                    {name: "_onFullViewportSet", description: "Viewport is changed to full"},
                    {name: "_onCustomJsExecuted", description: "Custom JavaScript is executed"},
                    {name: "_onScreenshotPrepared", description: "Screenshot is taken"},
                    {name: "_onPngRendered", description: "Screenshot is encoded"},
                    {name: "_onHtmlRendered", description: "HTML is rendered"},
                    {name: "_onIframesRendered", description: "Iframes info is calculated"},
                ];

                for (var i=0; i<events.length; i++){
                    var obj = events[i];
                    obj["classes"] = "customEventBar " + obj["name"];
                    preview.addPageTiming(obj);
                }

                // preview.toolbar.removeButton("showStats");

                // Make sure stats are visible to the user by default
                preview.showStats(true);

            });

            $("#content").bind("onViewerHARLoaded", function(event){
                $("#status").hide();
            });

            $("#content").bind("onViewerInit", function(event){
                var viewer = event.target.repObject;
                $("#status").text("Rendering, please wait..");

                $.ajax("/%(endpoint)s", {
                    "contentType": "application/json",
                    "dataType": "json",
                    "type": "POST",
                    "data": JSON.stringify(params)
                }).done(function(data){
                    if (!data){
                        $("#status").text("Empty result");
                        return;
                    }

                    var har = data['har'];
                    var png = data['png'];
                    var jpeg = data['jpeg'];
                    var html = data['html'];

                    if (har){
                        viewer.appendPreview(har);
                    }
                    $("#status").text("Building UI..");
                    if (png) {
                        $(".pagePreview img").attr("src", "data:image/png;base64," + png);
                    }
                    if (jpeg) {
                        $(".pagePreview img").attr("src", "data:image/jpeg;base64," + jpeg);
                    }
                    $("#renderedHTML").val(html);
                    $(".pagePreview").show();
                    $("#status").text("Success");
                }).fail(function(xhr, status, err){
                    $("#errorStatus").text(xhr.status + " (" + err + ")");
                    var err = xhr.responseJSON;
                    var resp = JSON.stringify(err, null, 4);
                    $("#errorData").text(resp);
                    $("#errorMessage").show();
                    $("#status").text("Error occured");
                    $("#errorMessageText").text(err['info']['message']);
                    $("#errorDescription").text(err['description']);

                    var errType = err['type'];
                    if (err['info']['type']){
                        errType += ' -> ' + err['info']['type'];
                    }
                    $("#errorType").text(errType);
                });
            });
            </script>
        </body>
        </html>
        """ % dict(
            version=splash.__version__,
            params=json.dumps(params),
            url=url,
            theme=BOOTSTRAP_THEME,
            cm_options=CODEMIRROR_OPTIONS,
            cm_resources=CODEMIRROR_RESOURCES if self.lua_enabled else "",
            endpoint="execute" if self.lua_enabled else "render.json",
            lua_editor=LUA_EDITOR if self.lua_enabled else "",
<<<<<<< HEAD
        )).encode('utf-8')
=======
        )
>>>>>>> f7957349


class Root(Resource):
    HARVIEWER_PATH = os.path.join(
        os.path.dirname(__file__),
        'vendor',
        'harviewer',
        'webapp',
    )

    def __init__(self, pool, ui_enabled, lua_enabled, lua_sandbox_enabled,
                 lua_package_path,
                 lua_sandbox_allowed_modules,
                 max_timeout):
        Resource.__init__(self)
        self.ui_enabled = ui_enabled
        self.lua_enabled = lua_enabled
        self.putChild(b"render.html", RenderHtmlResource(pool, max_timeout))
        self.putChild(b"render.png", RenderPngResource(pool, max_timeout))
        self.putChild(b"render.jpeg", RenderJpegResource(pool, max_timeout))
        self.putChild(b"render.json", RenderJsonResource(pool, max_timeout))
        self.putChild(b"render.har", RenderHarResource(pool, max_timeout))

        self.putChild(b"_debug", DebugResource(pool))
        self.putChild(b"_gc", ClearCachesResource())

        # backwards compatibility
        self.putChild(b"debug", DebugResource(pool, warn=True))

        if self.lua_enabled and ExecuteLuaScriptResource is not None:
            self.putChild(b"execute", ExecuteLuaScriptResource(
                pool=pool,
                is_proxy_request=False,
                sandboxed=lua_sandbox_enabled,
                lua_package_path=lua_package_path,
                lua_sandbox_allowed_modules=lua_sandbox_allowed_modules,
                max_timeout=max_timeout
            ))

        if self.ui_enabled:
            self.putChild(b"_harviewer", File(self.HARVIEWER_PATH))
            self.putChild(DemoUI.PATH, DemoUI(
                pool=pool,
                lua_enabled=self.lua_enabled,
                max_timeout=max_timeout
            ))

    def getChild(self, name, request):
        if name == b"" and self.ui_enabled:
            return self
        return Resource.getChild(self, name, request)

    def get_example_script(self):
        return """
function main(splash)
  local url = splash.args.url
  assert(splash:go(url))
  assert(splash:wait(0.5))
  return {
    html = splash:html(),
    png = splash:png(),
    har = splash:har(),
  }
end
""".strip()

    def render_GET(self, request):
        """ Index page """
        LUA_EDITOR = """
        <div class="input-group col-lg-10">
          <textarea id='lua-code-editor' name='lua_source'>%(lua_script)s</textarea>
        </div>
        """ % dict(
            lua_script=self.get_example_script(),
        )

        result = """<html>
        <head>
            <title>Splash %(version)s</title>
            <meta http-equiv="Content-Type" content="text/html; charset=UTF-8">
            <link href="//maxcdn.bootstrapcdn.com/bootswatch/3.2.0/%(theme)s/bootstrap.min.css" rel="stylesheet">

            <script src="https://code.jquery.com/jquery-1.11.1.min.js"></script>

            %(cm_resources)s

            <script>
               $(document).ready(function(){
                    /* Create editor */
                    var textarea = document.getElementById('lua-code-editor');
                    var editor = CodeMirror.fromTextArea(textarea, %(cm_options)s);
                    editor.setSize(464, 464);
               });
            </script>

        </head>
        <body>
            <div class="container">
                <div class="page-header">
                    <h1>Splash v%(version)s</h1>
                </div>

                <div class="row">
                    <div class="col-lg-6">
                        <p class="lead">
                        Splash is a javascript rendering service.
                        It's a lightweight browser with an HTTP API,
                        implemented in Python using Twisted and QT.
                        </p>

                        <ul>
                            <li>Process multiple webpages in parallel</li>
                            <li>Get HTML results and/or take screenshots</li>
                            <li>Turn OFF images or use <a href="https://adblockplus.org">Adblock Plus</a>
                                rules to make rendering faster</li>
                            <li>Execute custom JavaScript in page context</li>
                            <li>Write Lua browsing scripts;</li>
                            <li>Get detailed rendering info in <a href="http://www.softwareishard.com/blog/har-12-spec/">HAR</a> format</li>
                        </ul>

                        <p class="lead">
                            Splash is free & open source.
                            Commercial support is also available by
                            <a href="http://scrapinghub.com/">Scrapinghub</a>.
                        </p>
                        <p>
                            <a class="btn btn-info" href="http://splash.readthedocs.org/">Documentation</a>
                            <a class="btn btn-info" href="https://github.com/scrapinghub/splash">Source code</a>
                        </p>

                    </div>
                    <div class="col-lg-6">
                        <form class="form-horizontal" method="GET" action="/info">
                          <input type="hidden" name="wait" value="0.5">
                          <input type="hidden" name="images" value="1">
                          <input type="hidden" name="expand" value="1"> <!-- for HAR viewer -->

                          <fieldset>
                            <div class="">
                              <div class="input-group col-lg-10">
                                <input class="form-control" type="text" placeholder="Paste an URL" value="http://google.com" name="url">
                                <span class="input-group-btn">
                                  <button class="btn btn-success" type="submit">Render me!</button>
                                </span>
                              </div>
                              %(lua_editor)s
                            </div>
                          </fieldset>
                        </form>
                    </div>
                </div>
            </div>
        </body>
        </html>""" % dict(
            version=splash.__version__,
            theme=BOOTSTRAP_THEME,
            cm_options=CODEMIRROR_OPTIONS,
            cm_resources=CODEMIRROR_RESOURCES,
            lua_editor=LUA_EDITOR if self.lua_enabled else "",
        )
        return result.encode('utf8')<|MERGE_RESOLUTION|>--- conflicted
+++ resolved
@@ -55,10 +55,6 @@
         """Can be overridden by subclasses format errors differently"""
         err = {
             "error": code,
-<<<<<<< HEAD
-            "message": message,
-        }).encode('utf8'), content_type=b"application/json")
-=======
             "type": exc.__class__.__name__,
             "description": (exc.__doc__ or '').strip(),
             "info": None,
@@ -68,9 +64,9 @@
         elif len(exc.args) > 1:
             err['info'] = exc.args
 
-        return self._write_error_content(request, code, json.dumps(err),
-                                         content_type="application/json")
->>>>>>> f7957349
+        return self._write_error_content(request, code,
+                                         json.dumps(err).encode('utf8'),
+                                         content_type=b"application/json")
 
 
 class BaseRenderResource(_ValidatingResource):
@@ -115,14 +111,7 @@
             # TODO: pass http method to RenderScript explicitly.
             return self.render_GET(request)
 
-<<<<<<< HEAD
-        content_type = request.getHeader(b'content-type')
-        if not any(ct in content_type for ct in
-                   {b'application/javascript', b'application/json'}):
-            return self._write_error(request, 415,
-                                    "Request content-type not supported")
-=======
-        content_type = request.getHeader('content-type')
+        content_type = request.getHeader(b'content-type').decode('latin1')
         supported_types = ['application/javascript', 'application/json']
         if not any(ct in content_type for ct in supported_types):
             ex = UnsupportedContentType({
@@ -130,7 +119,6 @@
                 'received': content_type,
             })
             return self._write_error(request, 415, ex)
->>>>>>> f7957349
 
         return self.render_GET(request)
 
@@ -411,10 +399,6 @@
         url = params['url']
         if not url.lower().startswith('http'):
             url = 'http://' + url
-<<<<<<< HEAD
-=======
-        url = url.encode('utf8')
->>>>>>> f7957349
         params = {k: v for k, v in params.items() if v is not None}
 
         # disable "phases" HAR Viewer feature
@@ -668,11 +652,7 @@
             cm_resources=CODEMIRROR_RESOURCES if self.lua_enabled else "",
             endpoint="execute" if self.lua_enabled else "render.json",
             lua_editor=LUA_EDITOR if self.lua_enabled else "",
-<<<<<<< HEAD
         )).encode('utf-8')
-=======
-        )
->>>>>>> f7957349
 
 
 class Root(Resource):
