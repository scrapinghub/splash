--- conflicted
+++ resolved
@@ -66,12 +66,8 @@
         timeout = render_options.get_timeout()
         wait_time = render_options.get_wait()
 
-<<<<<<< HEAD
-        timer = reactor.callLater(timeout + wait_time, pool_d.cancel)
-=======
         pool_d = self._getRender(request, render_options)
         timer = reactor.callLater(timeout+wait_time, pool_d.cancel)
->>>>>>> f550a62d
         pool_d.addCallback(self._cancelTimer, timer)
         pool_d.addCallback(self._writeOutput, request)
         pool_d.addErrback(self._timeoutError, request)
@@ -105,6 +101,7 @@
 
     def _writeOutput(self, data, request, content_type=None):
         # log.msg("_writeOutput: %s" % id(request))
+
         if content_type is None:
             content_type = self.content_type
 
