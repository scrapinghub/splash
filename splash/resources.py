--- conflicted
+++ resolved
@@ -39,25 +39,20 @@
         try:
             return Resource.render(self, request)
         except BadOption as e:
-<<<<<<< HEAD
-            request.setResponseCode(400)
-            return to_bytes(str(e)) + b"\n"
-=======
             return self._writeError(request, 400, str(e))
 
-    def _writeErrorContent(self, request, code, content, content_type='text/plain'):
-        request.setHeader("content-type", content_type)
+    def _writeErrorContent(self, request, code, content, content_type=b'text/plain'):
+        request.setHeader(b"content-type", content_type)
         request.setResponseCode(code)
         request.write(content)
-        return "\n"
+        return b"\n"
 
     def _writeError(self, request, code, message):
         """Can be overridden by subclasses format errors differently"""
         return self._writeErrorContent(request, code, json.dumps({
             "error": code,
             "message": message,
-        }), content_type="application/json")
->>>>>>> 015118cd
+        }).encode('utf8'), content_type=b"application/json")
 
 
 class BaseRenderResource(_ValidatingResource):
@@ -102,19 +97,11 @@
             # TODO: pass http method to RenderScript explicitly.
             return self.render_GET(request)
 
-<<<<<<< HEAD
         content_type = request.getHeader(b'content-type')
-
         if not any(ct in content_type for ct in
-                   [b'application/javascript', b'application/json']):
-            request.setResponseCode(415)
-            request.write(b"Request content-type not supported\n")
-            return
-=======
-        content_type = request.getHeader('content-type')
-        if not any(ct in content_type for ct in ['application/javascript', 'application/json']):
-            return self._writeError(request, 415, "Request content-type not supported")
->>>>>>> 015118cd
+                   {b'application/javascript', b'application/json'}):
+            return self._writeError(request, 415,
+                                    "Request content-type not supported")
 
         return self.render_GET(request)
 
@@ -189,22 +176,6 @@
 
     def _timeoutError(self, failure, request):
         failure.trap(defer.CancelledError)
-<<<<<<< HEAD
-        request.setResponseCode(504)
-        request.write(b"Timeout exceeded rendering page\n")
-        #log.msg("_timeoutError: %s" % id(request))
-
-    def _renderError(self, failure, request):
-        failure.trap(RenderError)
-        request.setResponseCode(502)
-        request.write(b"Error rendering page\n")
-        #log.msg("_renderError: %s" % id(request))
-
-    def _internalError(self, failure, request):
-        failure.printTraceback()
-        request.setResponseCode(500)
-        request.write(failure.getErrorMessage())
-=======
         return self._writeError(request, 504, "Timeout exceeded rendering page")
 
     def _renderError(self, failure, request):
@@ -212,19 +183,13 @@
         return self._writeError(request, 502, "Error rendering page")
 
     def _internalError(self, failure, request):
->>>>>>> 015118cd
         log.err()
         sentry.capture(failure)
         return self._writeError(request, 500, failure.getErrorMessage())
 
     def _badRequest(self, failure, request):
         failure.trap(BadOption)
-<<<<<<< HEAD
-        request.setResponseCode(400)
-        request.write(to_bytes(str(failure.value)) + b"\n")
-=======
         return self._writeError(request, 400, str(failure.value))
->>>>>>> 015118cd
 
     def _finishRequest(self, _, request):
         if not request._disconnected:
