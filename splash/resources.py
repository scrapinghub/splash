--- conflicted
+++ resolved
@@ -111,11 +111,7 @@
             # TODO: pass http method to RenderScript explicitly.
             return self.render_GET(request)
 
-<<<<<<< HEAD
-        content_type = request.getHeader(b'content-type').decode('latin1')
-=======
-        request_content_type = request.getHeader('content-type')
->>>>>>> 4267db33
+        request_content_type = request.getHeader(b'content-type').decode('latin1')
         supported_types = ['application/javascript', 'application/json']
         if not any(ct in request_content_type for ct in supported_types):
             ex = UnsupportedContentType({
