# -*- coding: utf-8 -*-
from __future__ import absolute_import, print_function
import json
import functools
import resource
import contextlib
import time
import sys
from urllib import urlencode
import twisted

from PyQt4.QtCore import QTimer
import lupa

import splash
from splash.browser_tab import JsError
from splash.lua_runner import (
    BaseScriptRunner,
    ImmediateResult,
    AsyncCommand,
)
from splash.qtrender import RenderScript, stop_on_error
from splash.lua import get_main, get_main_sandboxed, parse_error_message
from splash.har.qt import reply2har, request2har
from splash.render_options import RenderOptions
from splash.utils import truncated, BinaryCapsule, requires_attr
from splash.qtutils import (
    REQUEST_ERRORS_SHORT,
    drop_request,
    set_request_url,
    create_proxy,
    get_versions)
from splash.lua_runtime import SplashLuaRuntime
from splash.exceptions import ScriptError


class AsyncBrowserCommand(AsyncCommand):

    def __repr__(self):
        kwargs = self.kwargs.copy()
        if 'callback' in kwargs:
            kwargs['callback'] = '<a callback>'
        if 'errback' in kwargs:
            kwargs['errback'] = '<an errback>'
        kwargs_repr = truncated(repr(kwargs), 400, "...[long kwargs truncated]")
        return "%s(id=%r, name=%r, kwargs=%s)" % (
            self.__class__.__name__, self.id, self.name, kwargs_repr
        )


def command(async=False, can_raise_async=False, table_argument=False,
            sets_callback=False):
    """ Decorator for marking methods as commands available to Lua """

    if sets_callback:
        table_argument = True

    def decorator(meth):
        meth = detailed_exceptions()(meth)

        if not table_argument:
            meth = lupa.unpacks_lua_table_method(meth)

        if sets_callback:
            meth = first_argument_from_storage(meth)

        meth = exceptions_as_return_values(
            can_raise(
                emits_lua_objects(meth)
            )
        )
        meth._is_command = True
        meth._is_async = async
        meth._can_raise_async = can_raise_async
        meth._sets_callback = sets_callback
        return meth
    return decorator


def lua_property(name):
    """ Decorator for marking methods that make attributes available to Lua """
    def decorator(meth):
        def setter(method):
            meth._setter_method = method.__name__
            return method
        meth._is_lua_property = True
        meth._name = name
        meth.lua_setter = setter
        return meth
    return decorator


def emits_lua_objects(meth):
    """
    This decorator makes method convert results to
    native Lua formats when possible
    """
    @functools.wraps(meth)
    def wrapper(self, *args, **kwargs):
        res = meth(self, *args, **kwargs)
        py2lua = self.lua.python2lua
        if isinstance(res, tuple):
            return tuple(py2lua(r) for r in res)
        else:
            return py2lua(res)
    return wrapper


def first_argument_from_storage(meth):
    """
    Methods decorated with ``first_argument_from_storage`` decorator
    take a value from self.tmp_storage and use it
    as a first argument. It is a workaround for Lupa issue
    (see https://github.com/scoder/lupa/pull/49).
    """
    @functools.wraps(meth)
    def wrapper(self, *args, **kwargs):
        arg = self.tmp_storage[1]
        del self.tmp_storage[1]
        return meth(self, arg, *args, **kwargs)
    return wrapper


def is_command(meth):
    """ Return True if method is an exposed Lua command """
    return getattr(meth, '_is_command', False)


def is_lua_property(meth):
    """ Return True if method is exposed to an Lua attribute """
    return getattr(meth, '_is_lua_property', False)


def can_raise(meth):
    """
    Decorator for preserving Python exception objects raised in Python
    methods called from Lua.
    """
    @functools.wraps(meth)
    def wrapper(self, *args, **kwargs):
        try:
            return meth(self, *args, **kwargs)
        except BaseException as e:
            self._exceptions.append(e)
            raise
    return wrapper


def exceptions_as_return_values(meth):
    """
    Decorator for allowing Python exceptions to be caught from Lua.

    It makes wrapped methods return ``True, result`` and ``False, repr(exception)``
    pairs instead of raising an exception; Lua script should handle it itself
    and raise an error when needed. In Splash this is done by
    splash/lua_modules/splash.lua unwraps_errors decorator.
    """
    @functools.wraps(meth)
    def wrapper(self, *args, **kwargs):
        try:
            result = meth(self, *args, **kwargs)
            if isinstance(result, tuple):
                return (True,) + result
            else:
                return True, result
        except Exception as e:
            return False, repr(e)
    wrapper._returns_error_flag = True
    return wrapper


def detailed_exceptions(method_name=None):
    """
    Add method name and a default error type to the error info.
    """
    def decorator(meth):
        _name = meth.__name__ if method_name is None else method_name

        @functools.wraps(meth)
        def wrapper(self, *args, **kwargs):
            try:
                return meth(self, *args, **kwargs)
            except ScriptError as e:
                info = e.args[0]
                if not isinstance(info, dict):
                    raise
                info.setdefault('type', ScriptError.SPLASH_LUA_ERROR)
                info.setdefault('splash_method', _name)
                raise e
        return wrapper
    return decorator


def get_commands(obj):
    """
    Inspect a Python object and get a dictionary of all its commands
    which was made available to Lua using @command decorator.
    """
    commands = {}
    for name in dir(obj):
        value = getattr(obj, name)
        if is_command(value):
            commands[name] = {
                'is_async': getattr(value, '_is_async'),
                'returns_error_flag': getattr(value, '_returns_error_flag', False),
                'can_raise_async': getattr(value, '_can_raise_async', False),
                'sets_callback': getattr(value, '_sets_callback', False),
            }
    return commands


def get_lua_properties(obj):
    """
    Inspect a Python object and get a dictionary of all lua properties, their
    getter and setter methods which were made available to Lua using
    @lua_property and @<getter_method_name>.lua_setter decorators.
    """
    lua_properties = {}
    for name in dir(obj):
        value = getattr(obj, name)
        if is_lua_property(value):
            setter_method = getattr(value, '_setter_method')
            lua_properties[setter_method] = {
                'name': getattr(value, '_name'),
                'getter_method': name,
            }
    return lua_properties


class _WrappedJavascriptFunction(object):
    """
    JavaScript functions wrapper. It allows to call JS functions
    with arguments.
    """
    def __init__(self, splash, source):
        """
        :param splash.browser_tab.BrowserTab tab: BrowserTab object
        :param str source: function source code
        """
        self.lua = splash.lua
        self.tab = splash.tab
        self.source = source
        self._exceptions = splash._exceptions

    @exceptions_as_return_values
    @can_raise
    @emits_lua_objects
    def __call__(self, *args):
        args = self.lua.lua2python(args)
        args_text = json.dumps(args, ensure_ascii=False, encoding="utf8")[1:-1]
        func_text = json.dumps([self.source], ensure_ascii=False, encoding='utf8')[1:-1]
        wrapper_script = """
        (function(func_text){
            try{
                var func = eval("(" + func_text + ")");
                return {
                    result: func(%(args)s),
                    error: false,
                }
            }
            catch(e){
                return {
                    error: true,
                    errorType: e.name,
                    errorMessage: e.message,
                    errorRepr: e.toString(),
                }
            }
        })(%(func_text)s)
        """ % {"func_text": func_text, "args": args_text}

        # print(wrapper_script)
        res = self.tab.evaljs(wrapper_script)

        if not isinstance(res, dict):
            raise ScriptError({
                'type': ScriptError.UNKNOWN_ERROR,
                'js_error_message': res,
                'message': "unknown error during JS function call: "
                           "{!r}; {!r}".format(res, wrapper_script)
            })

        if res.get("error", False):
            err_message = res.get('errorMessage')
            err_type = res.get('errorType', '<custom JS error>')
            err_repr = res.get('errorRepr', '<unknown JS error>')
            if err_message is None:
                err_message = err_repr
            raise ScriptError({
                'type': ScriptError.JS_ERROR,
                'js_error_type': err_type,
                'js_error_message': err_message,
                'js_error': err_repr,
                'message': "error during JS function call: "
                           "{!r}".format(err_repr)
            })

        return res.get("result")


class BaseExposedObject(object):
    """ Base class for objects exposed to Lua """
    _base_attribute_whitelist = ['commands', 'lua_properties', 'tmp_storage']
    _attribute_whitelist = []

    def __init__(self, lua):
        self.lua = lua
        commands = get_commands(self)
        self.commands = lua.python2lua(commands)

        lua_properties = get_lua_properties(self)
        self.lua_properties = lua.python2lua(lua_properties)

        self.attr_whitelist = (
            list(commands.keys()) +
            list(lua_properties.keys()) +
            [lua_properties[attr]['getter_method'] for attr in lua_properties] +
            self._base_attribute_whitelist +
            self._attribute_whitelist
        )
        lua.add_allowed_object(self, self.attr_whitelist)

        self._exceptions = []
        self.tmp_storage = lua.table_from({})  # a workaround for callbacks

    def clear(self):
        self.lua.remove_allowed_object(self)
        self.lua = None
        # self._exceptions = None
        self.tmp_storage = None
        self.lua_properties = None
        self.commands = None

    @classmethod
    @contextlib.contextmanager
    def wraps(cls, lua, *args, **kwargs):
        """
        Context manager which returns a wrapped object
        suitable for using in Lua code.
        """
        obj = cls(lua, *args, **kwargs)
        try:
            with lua.object_allowed(obj, obj.attr_whitelist):
                yield obj
        finally:
            obj.clear()


class Splash(BaseExposedObject):
    """
    This object is passed to Lua script as an argument to 'main' function
    (wrapped in 'Splash' Lua object; see :file:`splash/lua_modules/splash.lua`).
    """
    _result_content_type = None
    _result_status_code = 200
    _attribute_whitelist = ['args']

    def __init__(self, lua, tab, render_options=None, sandboxed=False):
        """
        :param SplashLuaRuntime lua: Lua wrapper
        :param splash.browser_tab.BrowserTab tab: BrowserTab object
        :param splash.render_options.RenderOptions render_options: arguments
        """
        if isinstance(render_options, RenderOptions):
            self.args = lua.python2lua(render_options.data)
        elif isinstance(render_options, dict):
            self.args = lua.python2lua(render_options)
        elif render_options is None:
            self.args = lua.python2lua({})
        else:
            raise ValueError("Invalid render_options type: %s" % render_options.__class__)

        self.sandboxed = sandboxed
        self.tab = tab
        self._result_headers = []

        super(Splash, self).__init__(lua)

        wrapper = self.lua.eval("require('splash')")
        self._wrapped = wrapper._create(self)

    @lua_property('js_enabled')
    @command()
    def get_js_enabled(self):
        return self.tab.get_js_enabled()

    @get_js_enabled.lua_setter
    @command()
    def set_js_enabled(self, value):
        self.tab.set_js_enabled(value)

    @command(async=True)
    def wait(self, time, cancel_on_redirect=False, cancel_on_error=True):
        time = float(time)
        if time < 0:
            raise ScriptError({
                "argument": "time",
                "message": "splash:wait() time can't be negative",
            })

        def success():
            cmd.return_result(True)

        def redirect(error_info):
            cmd.return_result(None, 'redirect')

        def error(error_info):
            cmd.return_result(None, self._error_info_to_lua(error_info))

        cmd = AsyncBrowserCommand("wait", dict(
            time_ms=time*1000,
            callback=success,
            onredirect=redirect if cancel_on_redirect else False,
            onerror=error if cancel_on_error else False,
        ))
        return cmd

    @command(async=True)
    def go(self, url, baseurl=None, headers=None, http_method="GET", body=None, formdata=None):

        if url is None:
            raise ScriptError({
                "argument": "url",
                "message": "'url' is required for splash:go",
            })

        http_method = http_method.upper()
        if http_method not in ["POST", "GET"]:
            raise ScriptError("Unsupported HTTP method {}".format(http_method))

        if formdata and body:
            raise ScriptError("formdata and body cannot be passed to go() in one call")

        elif formdata:
            body = self.lua.lua2python(formdata, max_depth=3)
            if isinstance(body, dict):
                body = urlencode(body)
            else:
                raise ScriptError("formdata argument for go() must be Lua table")

        elif body:
            body = self.lua.lua2python(body, max_depth=3)
            if not isinstance(body, basestring):
                raise ScriptError("request body must be string")

        if self.tab.web_page.navigation_locked:
            return ImmediateResult((None, "navigation_locked"))

        if http_method == "GET" and body:
            raise ScriptError("GET request cannot have body")

        def success():
            try:
                code = self.tab.last_http_status()
                if code and 400 <= code < 600:
                    # return HTTP errors as errors
                    cmd.return_result(None, "http%d" % code)
                else:
                    cmd.return_result(True)
            except Exception as e:
                cmd.return_result(None, "internal_error")

        def error(error_info):
            cmd.return_result(None, self._error_info_to_lua(error_info))

        cmd = AsyncBrowserCommand("go", dict(
            url=url,
            baseurl=baseurl,
            callback=success,
            errback=error,
            http_method=http_method,
            body=body,
            headers=self.lua.lua2python(headers, max_depth=3)
        ))
        return cmd

    @command()
    def html(self):
        return self.tab.html()

    @command()
    def png(self, width=None, height=None, render_all=False,
            scale_method=None):
        if width is not None:
            width = int(width)
        if height is not None:
            height = int(height)
        result = self.tab.png(width, height, b64=False, render_all=render_all,
                              scale_method=scale_method)
        return BinaryCapsule(result, 'image/png')

    @command()
    def jpeg(self, width=None, height=None, render_all=False,
             scale_method=None, quality=None):
        if width is not None:
            width = int(width)
        if height is not None:
            height = int(height)
        if quality is not None:
            quality = int(quality)
        result = self.tab.jpeg(width, height, b64=False, render_all=render_all,
                               scale_method=scale_method, quality=quality)
        return BinaryCapsule(result, 'image/jpeg')

    @command()
    def har(self, reset=False):
        return self.tab.har(reset=reset)

    @command()
    def har_reset(self):
        self.tab.har_reset()

    @command()
    def history(self):
        return self.tab.history()

    @command()
    def stop(self):
        self.tab.stop_loading()

    @command()
    def evaljs(self, snippet):
        try:
            return self.tab.evaljs(snippet)
        except JsError as e:
            info = e.args[0]
            info['type'] = ScriptError.JS_ERROR
            raise ScriptError(info)

    @command()
    def runjs(self, snippet):
        try:
            self.tab.runjs(snippet)
            return True
        except JsError as e:
            info = e.args[0]
            info['type'] = ScriptError.JS_ERROR
            info['splash_method'] = 'runjs'
            return None, info

    @command(async=True, can_raise_async=True)
    def wait_for_resume(self, snippet, timeout=0):
        def callback(result):
            cmd.return_result(self.lua.python2lua(result))

        def errback(msg, raise_):
            cmd.return_result(None, "JavaScript error: %s" % msg, raise_)

        cmd = AsyncBrowserCommand("wait_for_resume", dict(
            js_source=snippet,
            callback=callback,
            errback=errback,
            timeout=timeout,
        ))
        return cmd

    @command()
    def private_jsfunc(self, func):
        return _WrappedJavascriptFunction(self, func)

    def _http_request(self, url, headers, follow_redirects=True, body=None, browser_command="http_get"):
        if url is None:
<<<<<<< HEAD
            raise ScriptError("'url' is required for {}".format(browser_command))
=======
            raise ScriptError({
                "argument": "url",
                "message": "'url' is required for splash:http_get"
            })
>>>>>>> f7957349

        def callback(reply):
            reply_har = reply2har(reply, include_content=True, binary_content=True)
            cmd.return_result(self.lua.python2lua(reply_har))

        command_args = dict(
            url=url,
            callback=callback,
            headers=self.lua.lua2python(headers, max_depth=3),
            follow_redirects=follow_redirects
        )
        if browser_command == "http_post":
            command_args.update(dict(body=body))
        cmd = AsyncBrowserCommand(browser_command, command_args)
        return cmd

    @command(async=True)
    def http_get(self, url, headers=None, follow_redirects=True):
        return self._http_request(url, headers, follow_redirects)

    @command(async=True)
    def http_post(self, url, headers=None, follow_redirects=True, body=None):
        """

        :param url: string with url to fetch
        :param headers: dict, if None {"content-type": "application/x-www-form-urlencoded"} will be added later
        :param follow_redirects: boolean
        :param body: string with body to be sent in request
        :return: AysncBrowserCommand http_post
        """
        body = self.lua.lua2python(body, max_depth=3)
        if body and not isinstance(body, basestring):
            raise ScriptError("body argument for http_post must be string")

        return self._http_request(url, headers, follow_redirects, body, browser_command="http_post")

    @command(async=True)
    def autoload(self, source_or_url=None, source=None, url=None):
        if len([a for a in [source_or_url, source, url] if a is not None]) != 1:
            raise ScriptError({
                "message": "splash:autoload requires a single argument",
            })

        if source_or_url is not None:
            source_or_url = source_or_url.strip()
            if source_or_url.startswith(("http://", "https://")):
                source, url = None, source_or_url
            else:
                source, url = source_or_url, None

        if source is not None:
            # load source directly
            self.tab.autoload(source)
            return ImmediateResult(True)
        else:
            # load JS from a remote resource
            def callback(reply):
                if reply.error():
                    reason = REQUEST_ERRORS_SHORT.get(reply.error(), '?')
                    cmd.return_result(None, reason)
                else:
                    source = bytes(reply.readAll())
                    self.tab.autoload(source)
                    cmd.return_result(True)

            cmd = AsyncBrowserCommand("http_get", dict(
                url=url,
                callback=callback
            ))
            return cmd

    @command()
    def autoload_reset(self):
        self.tab.autoload_reset()

    @command(async=True)
    def set_content(self, data, mime_type=None, baseurl=None):
        def success():
            cmd.return_result(True)

        def error(error_info):
            cmd.return_result(None, self._error_info_to_lua(error_info))

        cmd = AsyncBrowserCommand("set_content", dict(
            data=data,
            baseurl=baseurl,
            mime_type=mime_type,
            callback=success,
            errback=error,
        ))
        return cmd

    @command()
    def lock_navigation(self):
        self.tab.lock_navigation()

    @command()
    def unlock_navigation(self):
        self.tab.unlock_navigation()

    @command()
    def get_cookies(self):
        return self.tab.get_cookies()

    @command()
    def clear_cookies(self):
        return self.tab.clear_cookies()

    @command(table_argument=True)
    def init_cookies(self, cookies):
        cookies = self.lua.lua2python(cookies, max_depth=3)
        if isinstance(cookies, dict):
            keys = sorted(cookies.keys())
            cookies = [cookies[k] for k in keys]
        return self.tab.init_cookies(cookies)

    @command()
    def delete_cookies(self, name=None, url=None):
        return self.tab.delete_cookies(name=name, url=url)

    @command()
    def add_cookie(self, name, value, path=None, domain=None, expires=None,
                   httpOnly=None, secure=None):
        cookie = dict(name=name, value=value)
        if path is not None:
            cookie["path"] = path
        if domain is not None:
            cookie["domain"] = domain
        if expires is not None:
            cookie["expires"] = expires
        if httpOnly is not None:
            cookie["httpOnly"] = httpOnly
        if secure is not None:
            cookie["secure"] = secure
        return self.tab.add_cookie(cookie)

    @command()
    def set_result_content_type(self, content_type):
        if not isinstance(content_type, basestring):
            raise ScriptError({
                "argument": "content_type",
                "message": "splash:set_result_content_type() argument "
                           "must be a string",
            })
        self._result_content_type = content_type

    @command()
    def set_result_status_code(self, code):
        if not isinstance(code, int) or not (200 <= code <= 999):
            raise ScriptError({
                "argument": "code",
                "message": "splash:set_result_status_code() argument must be "
                           "a number 200 <= code <= 999",
            })
        self._result_status_code = code

    @command()
    def set_result_header(self, name, value):
        if not all([isinstance(h, basestring) for h in [name, value]]):
            raise ScriptError({
                "message": "splash:set_result_header() arguments "
                           "must be strings"
            })

        try:
            name = name.decode('utf-8').encode('ascii')
            value = value.decode('utf-8').encode('ascii')
        except UnicodeEncodeError:
            raise ScriptError({
                "message": "splash:set_result_header() arguments must be ascii"
            })

        header = (name, value)
        self._result_headers.append(header)

    @command()
    def set_user_agent(self, value):
        if not isinstance(value, basestring):
            raise ScriptError({
                "argument": "value",
                "message": "splash:set_user_agent() argument must be a string",
            })
        self.tab.set_user_agent(value)

    @command(table_argument=True)
    def set_custom_headers(self, headers):
        self.tab.set_custom_headers(self.lua.lua2python(headers, max_depth=3))

    @command()
    def get_viewport_size(self):
        sz = self.tab.web_page.viewportSize()
        return sz.width(), sz.height()

    @command()
    def set_viewport_size(self, width, height):
        self.tab.set_viewport('%dx%d' % (width, height))

    @command()
    def set_viewport_full(self):
        return tuple(self.tab.set_viewport('full'))

    @lua_property('images_enabled')
    @command()
    def get_images_enabled(self):
        return self.tab.get_images_enabled()

    @get_images_enabled.lua_setter
    @command()
    def set_images_enabled(self, enabled):
        if enabled is not None:
            self.tab.set_images_enabled(int(enabled))

    @lua_property('resource_timeout')
    @command()
    def get_resource_timeout(self):
        return self.tab.get_resource_timeout()

    @get_resource_timeout.lua_setter
    @command()
    def set_resource_timeout(self, timeout):
        if timeout is None:
            timeout = 0
        timeout = float(timeout)
        if timeout < 0:
            raise ScriptError({
                "message": "splash.resource_timeout can't be negative"
            })
        self.tab.set_resource_timeout(timeout)

    @command()
    def status_code(self):
        return self.tab.last_http_status()

    @command()
    def url(self):
        return self.tab.url

    @command()
    def get_perf_stats(self):
        """ Return performance-related statistics. """
        rusage = resource.getrusage(resource.RUSAGE_SELF)
        # on Mac OS X ru_maxrss is in bytes, on Linux it is in KB
        rss_mul = 1 if sys.platform == 'darwin' else 1024
        return {'maxrss': rusage.ru_maxrss * rss_mul,
                'cputime': rusage.ru_utime + rusage.ru_stime,
                'walltime': time.time()}

    @command(sets_callback=True)
    def private_on_request(self, callback):
        """
        Register a Lua callback to be called when a resource is requested.
        """
        def _callback(request, operation, outgoing_data):
            with _ExposedRequest.wraps(self.lua, request, operation, outgoing_data) as req:
                callback(req)

        self.tab.register_callback("on_request", _callback)
        return True

    @command(sets_callback=True)
    def private_on_response_headers(self, callback):
        def _callback(reply):
            with _ExposedBoundResponse.wraps(self.lua, reply) as resp:
                callback(resp)

        self.tab.register_callback("on_response_headers", _callback)
        return True

    @command(sets_callback=True)
    def private_on_response(self, callback):
        def _callback(reply, har_entry):
            resp = _ExposedResponse(self.lua, reply, har_entry)
            run_coro = self.get_coroutine_run_func(
                "splash:on_response", callback, [resp]
            )
            return run_coro(resp)

        self.tab.register_callback("on_response", _callback)
        return True

    @command(sets_callback=True)
    def private_call_later(self, callback, delay=None):
        if delay is None:
            delay = 0
        if not isinstance(delay, (float, int)):
            raise ScriptError({
                "argument": "delay",
                "message": "splash:call_later delay must be a number",
                "splash_method": "call_later",
            })
        delay = int(float(delay)*1000)
        if delay < 0:
            raise ScriptError({
                "argument": "delay",
                "message": "splash:call_later delay must be >= 0",
                "splash_method": "call_later",
            })
        if lupa.lua_type(callback) != 'function':
            raise ScriptError({
                "argument": "callback",
                "message": "splash:call_later callback is not a function",
                "splash_method": "call_later",
            })

        qtimer = QTimer(self.tab)
        qtimer.setSingleShot(True)
        timer = _ExposedTimer(self, qtimer)
        run_coro = self.get_coroutine_run_func(
            "splash:call_later", callback, return_error=timer.store_error
        )
        qtimer.timeout.connect(run_coro)
        qtimer.start(delay)
        return timer

    @command()
    def on_response_reset(self):
        self.tab.clear_callbacks("on_response")

    @command()
    def on_request_reset(self):
        self.tab.clear_callbacks("on_request")

    @command()
    def on_response_headers_reset(self):
        self.tab.clear_callbacks("on_response_headers")

    @command()
    def get_version(self):
        versions = get_versions()
        versions.update({
            "splash": splash.__version__,
            "major": int(splash.version_info[0]),
            "minor": int(splash.version_info[1]),
            "twisted": twisted.version.short(),
            "python": sys.version,
        })
        return versions

    def _error_info_to_lua(self, error_info):
        if error_info is None:
            return "error"
        res = "%s%s" % (error_info.type.lower(), error_info.code)
        if res == "http200":
            return "render_error"
        return res

    def get_real_exception(self):
        if self._exceptions:
            return self._exceptions[-1]

    def clear_exceptions(self):
        self._exceptions[:] = []

    def result_content_type(self):
        if self._result_content_type is None:
            return None
        return str(self._result_content_type)

    def result_status_code(self):
        return self._result_status_code

    def result_headers(self):
        return self._result_headers

    def get_wrapped(self):
        """ Return a Lua wrapper for this object. """
        return self._wrapped

    def run_async_command(self, cmd):
        """ Execute _AsyncBrowserCommand """
        meth = getattr(self.tab, cmd.name)
        return meth(**cmd.kwargs)

    def get_coroutine_run_func(self, name, callback,
                               return_result=None, return_error=None):
        """
        Return a function which runs as coroutine and can be used
        instead of `callback`.
        """
        def func(*coro_args):
            def log(message, min_level=None):
                self.tab.logger.log("[%s] %s" % (name, message), min_level)

            runner = SplashCoroutineRunner(self.lua, self, log, False)
            coro = self.lua.create_coroutine(callback)
            runner.start(coro, coro_args, return_result, return_error)
        return func


class _ExposedTimer(BaseExposedObject):
    """
    Timer object returned by splash:call_later().
    """
    def __init__(self, splash, timer):
        self.timer = timer
        self.errors = []
        super(_ExposedTimer, self).__init__(splash.lua)

        # FIXME: this is a hack.
        # timer is used outside call_later callbacks, so errors
        # are reported as main Splash errors.
        self._exceptions = splash._exceptions

    @command()
    def cancel(self):
        self.timer.stop()

    @command()
    def is_pending(self):
        return self.timer.isActive()

    @command()
    def reraise(self):
        if self.errors:
            ex = self.errors[-1]
            if isinstance(ex, ScriptError):
                info = ex.args[0]
                info['splash_method'] = None
                info['timer_method'] = 'reraise'
            raise ex

    def store_error(self, error):
        self.errors.append(error)


requires_request = requires_attr(
    "request",
    lambda self, meth, attr_name: self._on_request_required(meth, attr_name)
)
requires_response = requires_attr(
    "response",
    lambda self, meth, attr_name: self._on_response_required(meth, attr_name)
)


class _ExposedRequest(BaseExposedObject):
    """ QNetworkRequest wrapper for Lua """
    _attribute_whitelist = ['info']

    def __init__(self, lua, request, operation, outgoing_data):
        super(_ExposedRequest, self).__init__(lua)
        self.request = request
        self.info = self.lua.python2lua(
            request2har(request, operation, outgoing_data)
        )

    def clear(self):
        super(_ExposedRequest, self).clear()
        self.request = None

    def _on_request_required(self, meth, attr_name):
        raise ScriptError({
            "message": "request is used outside a callback",
            "type": ScriptError.SPLASH_LUA_ERROR,
            "splash_method": None,
            "response_method": meth.__name__,
        })

    @command()
    @requires_request
    def abort(self):
        drop_request(self.request)

    @command()
    @requires_request
    def set_url(self, url):
        set_request_url(self.request, url)

    @command()
    @requires_request
    def set_proxy(self, host, port, username=None, password=None, type='HTTP'):
        proxy = create_proxy(host, port, username, password, type)
        self.request.custom_proxy = proxy

    @command()
    @requires_request
    def set_header(self, name, value):
        self.request.setRawHeader(name, value)

    @command()
    @requires_request
    def set_timeout(self, timeout):
        timeout = float(timeout)
        if timeout < 0:
            raise ScriptError({
                "argument": "timeout",
                "splash_method": "on_request",
                "request_method": "set_timeout",
                "message": "request:set_timeout() argument can't be < 0"
            })
        self.request.timeout = timeout


class _ExposedResponse(BaseExposedObject):
    """ Response object exposed to Lua in on_response callback """
    _attribute_whitelist = ["headers", "info", "request"]

    def __init__(self, lua, reply, har_entry=None):
        super(_ExposedResponse, self).__init__(lua)
        # according to specs HTTP response headers should not contain unicode
        # https://github.com/kennethreitz/requests/issues/1926#issuecomment-35524028
        _headers = {str(k): str(v) for k, v in reply.rawHeaderPairs()}
        self.headers = self.lua.python2lua(_headers)
        if har_entry is None:
            resp_info = reply2har(reply)
        else:
            resp_info = har_entry['response']
        self.info = self.lua.python2lua(resp_info)
        self.request = self.lua.python2lua(
            request2har(reply.request(), reply.operation())
        )

    def clear(self):
        super(_ExposedResponse, self).clear()
        self.request = None

    def _on_response_required(self, meth, attr_name):
        raise ScriptError({
            "message": "response is used outside a callback",
            "type": ScriptError.SPLASH_LUA_ERROR,
            "splash_method": None,
            "response_method": meth.__name__,
        })


class _ExposedBoundResponse(_ExposedResponse):
    """ Response object exposed to Lua in on_response_headers callback. """
    def __init__(self, lua, reply, har_entry=None):
        super(_ExposedBoundResponse, self).__init__(lua, reply, har_entry)
        self.response = reply

    def clear(self):
        super(_ExposedBoundResponse, self).clear()
        self.response = None

    @command()
    @requires_response
    def abort(self):
        self.response.abort()


class SplashCoroutineRunner(BaseScriptRunner):
    """
    Utility class for running Splash async functions (e.g. callbacks).
    """
    def __init__(self, lua, splash, log, sandboxed):
        self.splash = splash
        super(SplashCoroutineRunner, self).__init__(lua=lua, log=log, sandboxed=sandboxed)

    def start(self, coro_func, coro_args=None, return_result=None, return_error=None):
        do_nothing = lambda *args, **kwargs: None
        self.return_result = return_result or do_nothing
        self.return_error = return_error or do_nothing
        super(SplashCoroutineRunner, self).start(coro_func, coro_args)

    def on_result(self, result):
        self.return_result(result)

    def on_async_command(self, cmd):
        self.splash.run_async_command(cmd)

    @stop_on_error
    def dispatch(self, cmd_id, *args):
        super(SplashCoroutineRunner, self).dispatch(cmd_id, *args)


class MainCoroutineRunner(SplashCoroutineRunner):
    """
    Utility class for running main Splash Lua coroutine.
    """
    def start(self, main_coro, return_result=None, return_error=None):
        self.splash.clear_exceptions()
        args = [self.splash.get_wrapped()]
        super(MainCoroutineRunner, self).start(main_coro, args, return_result, return_error)

    def on_result(self, result):
        self.return_result((
            result,
            self.splash.result_content_type(),
            self.splash.result_headers(),
            self.splash.result_status_code(),
        ))

    def on_lua_error(self, lua_exception):
        py_exception = self.splash.get_real_exception()

        if not py_exception:
            return

        py_exception = self._make_script_error(py_exception)
        self.log("[lua] LuaError is caused by %r" % py_exception)

        if not isinstance(py_exception, ScriptError):
            # XXX: we only know how to handle ScriptError
            self.log("[lua] returning Lua error as-is")
            return

        # Remove internal details from the Lua error message
        # and add cleaned up information to the error info.
        py_info = py_exception.args[0]
        lua_info = parse_error_message(lua_exception.args[0])
        if isinstance(py_info, dict) and 'message' in py_info:
            py_info.update(lua_info)
            py_info['error'] = py_info['message']  # replace Lua error message
            if 'line_number' in lua_info and 'source' in lua_info:
                py_info['message'] = "%s:%s: %s" % (
                    lua_info['source'], lua_info['line_number'],
                    py_info['error']
                )
            else:
                py_info['message'] = py_info['error']

        raise ScriptError(py_info)

    def _make_script_error(self, ex):
        if not isinstance(ex, (TypeError, ValueError)):
            return ex

        return ScriptError({
            'type': ScriptError.SPLASH_LUA_ERROR,
            'message': ex.args[0],
        })


class LuaRender(RenderScript):

    default_min_log_level = 2

    @stop_on_error
    def start(self, lua_source, sandboxed, lua_package_path,
              lua_sandbox_allowed_modules):
        self.log(lua_source)
        self.sandboxed = sandboxed
        self.lua = SplashLuaRuntime(
            sandboxed=sandboxed,
            lua_package_path=lua_package_path,
            lua_sandbox_allowed_modules=lua_sandbox_allowed_modules
        )
        self.splash = Splash(self.lua, self.tab, self.render_options)

        self.runner = MainCoroutineRunner(
            lua=self.lua,
            splash=self.splash,
            log=self.log,
            sandboxed=sandboxed,
        )

        try:
            main_coro = self.get_main_coro(lua_source)
        except lupa.LuaSyntaxError as e:
            # XXX: is this code active?
            # It looks like we're always getting LuaError
            # because of sandbox and coroutine handling code.
            raise ScriptError({
                'type': ScriptError.SYNTAX_ERROR,
                'message': e.args[0],
            })
        except lupa.LuaError as e:
            # Error happened before starting coroutine
            info = parse_error_message(e.args[0])
            info.update({
                "type": ScriptError.LUA_INIT_ERROR,
                "message": e.args[0],
            })
            raise ScriptError(info)
        # except ValueError as e:
        #     # XXX: when does it happen?
        #     raise ScriptError({
        #         "type": ScriptError.UNKNOWN_ERROR,
        #         "message": repr(e),
        #     })

        self.runner.start(
            main_coro=main_coro,
            return_result=self.return_result,
            return_error=self.return_error,
        )

    def get_main_coro(self, lua_source):
        if self.sandboxed:
            main, env = get_main_sandboxed(self.lua, lua_source)
        else:
            main, env = get_main(self.lua, lua_source)
        return self.lua.create_coroutine(main)<|MERGE_RESOLUTION|>--- conflicted
+++ resolved
@@ -560,14 +560,10 @@
 
     def _http_request(self, url, headers, follow_redirects=True, body=None, browser_command="http_get"):
         if url is None:
-<<<<<<< HEAD
-            raise ScriptError("'url' is required for {}".format(browser_command))
-=======
             raise ScriptError({
                 "argument": "url",
                 "message": "'url' is required for splash:http_get"
             })
->>>>>>> f7957349
 
         def callback(reply):
             reply_har = reply2har(reply, include_content=True, binary_content=True)
