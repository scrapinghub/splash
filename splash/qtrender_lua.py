--- conflicted
+++ resolved
@@ -6,12 +6,7 @@
 import contextlib
 import time
 import sys
-<<<<<<< HEAD
 import six
-=======
-from urllib import urlencode
-import twisted
->>>>>>> f24eb3bd
 
 from PyQt5.QtCore import QTimer
 import lupa
@@ -84,7 +79,6 @@
 
 def lua_property(name):
     """ Decorator for marking methods that make attributes available to Lua """
-
     def decorator(meth):
         def setter(method):
             meth._setter_method = method.__name__
@@ -103,7 +97,6 @@
     This decorator makes method convert results to
     native Lua formats when possible
     """
-
     @functools.wraps(meth)
     def wrapper(self, *args, **kwargs):
         res = meth(self, *args, **kwargs)
@@ -123,7 +116,6 @@
     as a first argument. It is a workaround for Lupa issue
     (see https://github.com/scoder/lupa/pull/49).
     """
-
     @functools.wraps(meth)
     def wrapper(self, *args, **kwargs):
         arg = self.tmp_storage[1]
@@ -148,7 +140,6 @@
     Decorator for preserving Python exception objects raised in Python
     methods called from Lua.
     """
-
     @functools.wraps(meth)
     def wrapper(self, *args, **kwargs):
         try:
@@ -169,7 +160,6 @@
     and raise an error when needed. In Splash this is done by
     splash/lua_modules/splash.lua unwraps_errors decorator.
     """
-
     @functools.wraps(meth)
     def wrapper(self, *args, **kwargs):
         try:
@@ -189,7 +179,6 @@
     """
     Add method name and a default error type to the error info.
     """
-
     def decorator(meth):
         _name = meth.__name__ if method_name is None else method_name
 
@@ -460,22 +449,24 @@
         elif formdata:
             body = self.lua.lua2python(formdata, max_depth=3)
             if isinstance(body, dict):
-                body = urlencode(body)
+                body = six.moves.urllib.parse.urlencode(body)
             else:
-                raise ScriptError({"argument": "formdata",
-                                   "message": "formdata argument for go() must be Lua table"})
+                raise ScriptError({
+                    "argument": "formdata",
+                    "message": "formdata argument for go() must be Lua table"
+                })
 
         elif body:
-            if not isinstance(body, basestring):
+            if not isinstance(body, (six.text_type, bytes)):
                 raise ScriptError({"argument": "body",
                                    "message": "request body must be string"})
-
-        if self.tab.web_page.navigation_locked:
-            return ImmediateResult((None, "navigation_locked"))
 
         if http_method == "GET" and body:
             raise ScriptError({"argument": "body",
                                "message": "GET request cannot have body"})
+
+        if self.tab.web_page.navigation_locked:
+            return ImmediateResult((None, "navigation_locked"))
 
         def success():
             try:
@@ -616,14 +607,17 @@
     def http_post(self, url, headers=None, follow_redirects=True, body=None):
         """
         :param url: string with url to fetch
-        :param headers: dict, if None {"content-type": "application/x-www-form-urlencoded"} will be added later
+        :param headers: dict, if None then
+            {"content-type": "application/x-www-form-urlencoded"} is added.
         :param follow_redirects: boolean
         :param body: string with body to be sent in request
         :return: AysncBrowserCommand http_post
         """
-        if body and not isinstance(body, basestring):
-            raise ScriptError({"argument": "body",
-                               "message": "body argument for splash:http_post() must be string"})
+        if body and not isinstance(body, (six.text_type, bytes)):
+            raise ScriptError({
+                "argument": "body",
+                "message": "body argument for splash:http_post() must be string"
+            })
 
         return self._http_request(url, headers, follow_redirects, body, browser_command="http_post")
 
@@ -846,7 +840,6 @@
         """
         Register a Lua callback to be called when a resource is requested.
         """
-
         def _callback(request, operation, outgoing_data):
             with _ExposedRequest.wraps(self.lua, request, operation, outgoing_data) as req:
                 callback(req)
@@ -974,7 +967,6 @@
         Return a function which runs as coroutine and can be used
         instead of `callback`.
         """
-
         def func(*coro_args):
             def log(message, min_level=None):
                 self.tab.logger.log("[%s] %s" % (name, message), min_level)
@@ -1093,6 +1085,7 @@
 
 class _ExposedResponse(BaseExposedObject):
     """ Response object exposed to Lua in on_response callback """
+
     _attribute_whitelist = ["headers", "info", "request"]
 
     def __init__(self, lua, reply, har_entry=None):
