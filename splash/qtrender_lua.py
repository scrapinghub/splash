# -*- coding: utf-8 -*-
from __future__ import absolute_import, print_function
import json
import functools
import resource
import contextlib
import time
import sys
import six

from PyQt5.QtCore import QTimer
import lupa
import twisted

import splash
from splash.browser_tab import JsError
from splash.lua_runner import (
    BaseScriptRunner,
    ImmediateResult,
    AsyncCommand,
)
from splash.qtrender import RenderScript, stop_on_error
from splash.lua import get_main, get_main_sandboxed, parse_error_message
from splash.har.qt import reply2har, request2har
<<<<<<< HEAD
from splash.render_options import BadOption, RenderOptions
from splash.utils import truncated, BinaryCapsule, to_bytes, requires_attr
=======
from splash.render_options import RenderOptions
from splash.utils import truncated, BinaryCapsule, requires_attr
>>>>>>> f7957349
from splash.qtutils import (
    REQUEST_ERRORS_SHORT,
    drop_request,
    set_request_url,
    create_proxy,
    get_versions)
from splash.lua_runtime import SplashLuaRuntime
from splash.exceptions import ScriptError


class AsyncBrowserCommand(AsyncCommand):

    def __repr__(self):
        kwargs = self.kwargs.copy()
        if 'callback' in kwargs:
            kwargs['callback'] = '<a callback>'
        if 'errback' in kwargs:
            kwargs['errback'] = '<an errback>'
        kwargs_repr = truncated(repr(kwargs), 400, "...[long kwargs truncated]")
        return "%s(id=%r, name=%r, kwargs=%s)" % (
            self.__class__.__name__, self.id, self.name, kwargs_repr
        )


def command(async=False, can_raise_async=False, table_argument=False,
            sets_callback=False):
    """ Decorator for marking methods as commands available to Lua """

    if sets_callback:
        table_argument = True

    def decorator(meth):
        meth = detailed_exceptions()(meth)

        if not table_argument:
            meth = lupa.unpacks_lua_table_method(meth)

        if sets_callback:
            meth = first_argument_from_storage(meth)

        meth = exceptions_as_return_values(
            can_raise(
                emits_lua_objects(meth)
            )
        )
        meth._is_command = True
        meth._is_async = async
        meth._can_raise_async = can_raise_async
        meth._sets_callback = sets_callback
        return meth
    return decorator


def lua_property(name):
    """ Decorator for marking methods that make attributes available to Lua """
    def decorator(meth):
        def setter(method):
            meth._setter_method = method.__name__
            return method
        meth._is_lua_property = True
        meth._name = name
        meth.lua_setter = setter
        return meth
    return decorator


def emits_lua_objects(meth):
    """
    This decorator makes method convert results to
    native Lua formats when possible
    """
    @functools.wraps(meth)
    def wrapper(self, *args, **kwargs):
        res = meth(self, *args, **kwargs)
        py2lua = self.lua.python2lua
        if isinstance(res, tuple):
            return tuple(py2lua(r) for r in res)
        else:
            return py2lua(res)
    return wrapper


def first_argument_from_storage(meth):
    """
    Methods decorated with ``first_argument_from_storage`` decorator
    take a value from self.tmp_storage and use it
    as a first argument. It is a workaround for Lupa issue
    (see https://github.com/scoder/lupa/pull/49).
    """
    @functools.wraps(meth)
    def wrapper(self, *args, **kwargs):
        arg = self.tmp_storage[1]
        del self.tmp_storage[1]
        return meth(self, arg, *args, **kwargs)
    return wrapper


def is_command(meth):
    """ Return True if method is an exposed Lua command """
    return getattr(meth, '_is_command', False)


def is_lua_property(meth):
    """ Return True if method is exposed to an Lua attribute """
    return getattr(meth, '_is_lua_property', False)


def can_raise(meth):
    """
    Decorator for preserving Python exception objects raised in Python
    methods called from Lua.
    """
    @functools.wraps(meth)
    def wrapper(self, *args, **kwargs):
        try:
            return meth(self, *args, **kwargs)
        except BaseException as e:
            self._exceptions.append(e)
            raise
    return wrapper


def exceptions_as_return_values(meth):
    """
    Decorator for allowing Python exceptions to be caught from Lua.

    It makes wrapped methods return ``True, result`` and ``False, repr(exception)``
    pairs instead of raising an exception; Lua script should handle it itself
    and raise an error when needed. In Splash this is done by
    splash/lua_modules/splash.lua unwraps_errors decorator.
    """
    @functools.wraps(meth)
    def wrapper(self, *args, **kwargs):
        try:
            result = meth(self, *args, **kwargs)
            if isinstance(result, tuple):
                return (True,) + result
            else:
                return True, result
        except Exception as e:
            return False, repr(e)
    wrapper._returns_error_flag = True
    return wrapper


def detailed_exceptions(method_name=None):
    """
    Add method name and a default error type to the error info.
    """
    def decorator(meth):
        _name = meth.__name__ if method_name is None else method_name

        @functools.wraps(meth)
        def wrapper(self, *args, **kwargs):
            try:
                return meth(self, *args, **kwargs)
            except ScriptError as e:
                info = e.args[0]
                if not isinstance(info, dict):
                    raise
                info.setdefault('type', ScriptError.SPLASH_LUA_ERROR)
                info.setdefault('splash_method', _name)
                raise e
        return wrapper
    return decorator


def get_commands(obj):
    """
    Inspect a Python object and get a dictionary of all its commands
    which was made available to Lua using @command decorator.
    """
    commands = {}
    for name in dir(obj):
        value = getattr(obj, name)
        if is_command(value):
            commands[name] = {
                'is_async': getattr(value, '_is_async'),
                'returns_error_flag': getattr(value, '_returns_error_flag', False),
                'can_raise_async': getattr(value, '_can_raise_async', False),
                'sets_callback': getattr(value, '_sets_callback', False),
            }
    return commands


def get_lua_properties(obj):
    """
    Inspect a Python object and get a dictionary of all lua properties, their
    getter and setter methods which were made available to Lua using
    @lua_property and @<getter_method_name>.lua_setter decorators.
    """
    lua_properties = {}
    for name in dir(obj):
        value = getattr(obj, name)
        if is_lua_property(value):
            setter_method = getattr(value, '_setter_method')
            lua_properties[setter_method] = {
                'name': getattr(value, '_name'),
                'getter_method': name,
            }
    return lua_properties


class _WrappedJavascriptFunction(object):
    """
    JavaScript functions wrapper. It allows to call JS functions
    with arguments.
    """
    def __init__(self, splash, source):
        """
        :param splash.browser_tab.BrowserTab tab: BrowserTab object
        :param str source: function source code
        """
        self.lua = splash.lua
        self.tab = splash.tab
        self.source = source
        self._exceptions = splash._exceptions

    @exceptions_as_return_values
    @can_raise
    @emits_lua_objects
    def __call__(self, *args):
        args = self.lua.lua2python(args, binary=False)
        args_text = json.dumps(args, ensure_ascii=False)[1:-1]
        func_text = json.dumps([self.source], ensure_ascii=False)[1:-1]
        wrapper_script = """
        (function(func_text){
            try{
                var func = eval("(" + func_text + ")");
                return {
                    result: func(%(args)s),
                    error: false,
                }
            }
            catch(e){
                return {
                    error: true,
                    errorType: e.name,
                    errorMessage: e.message,
                    errorRepr: e.toString(),
                }
            }
        })(%(func_text)s)
        """ % {"func_text": func_text, "args": args_text}

        # print(wrapper_script)
        res = self.tab.evaljs(wrapper_script)

        if not isinstance(res, dict):
            raise ScriptError({
                'type': ScriptError.UNKNOWN_ERROR,
                'js_error_message': res,
                'message': "unknown error during JS function call: "
                           "{!r}; {!r}".format(res, wrapper_script)
            })

        if res.get("error", False):
            err_message = res.get('errorMessage')
            err_type = res.get('errorType', '<custom JS error>')
            err_repr = res.get('errorRepr', '<unknown JS error>')
            if err_message is None:
                err_message = err_repr
            raise ScriptError({
                'type': ScriptError.JS_ERROR,
                'js_error_type': err_type,
                'js_error_message': err_message,
                'js_error': err_repr,
                'message': "error during JS function call: "
                           "{!r}".format(err_repr)
            })

        return res.get("result")


class BaseExposedObject(object):
    """ Base class for objects exposed to Lua """
    _base_attribute_whitelist = ['commands', 'lua_properties', 'tmp_storage']
    _attribute_whitelist = []

    def __init__(self, lua):
        self.lua = lua
        commands = get_commands(self)
        self.commands = lua.python2lua(commands)

        lua_properties = get_lua_properties(self)
        self.lua_properties = lua.python2lua(lua_properties)

        self.attr_whitelist = (
            list(commands.keys()) +
            list(lua_properties.keys()) +
            [lua_properties[attr]['getter_method'] for attr in lua_properties] +
            self._base_attribute_whitelist +
            self._attribute_whitelist
        )
        lua.add_allowed_object(self, self.attr_whitelist)

        self._exceptions = []
        self.tmp_storage = lua.table_from({})  # a workaround for callbacks

    def clear(self):
        self.lua.remove_allowed_object(self)
        self.lua = None
        # self._exceptions = None
        self.tmp_storage = None
        self.lua_properties = None
        self.commands = None

    @classmethod
    @contextlib.contextmanager
    def wraps(cls, lua, *args, **kwargs):
        """
        Context manager which returns a wrapped object
        suitable for using in Lua code.
        """
        obj = cls(lua, *args, **kwargs)
        try:
            with lua.object_allowed(obj, obj.attr_whitelist):
                yield obj
        finally:
            obj.clear()


class Splash(BaseExposedObject):
    """
    This object is passed to Lua script as an argument to 'main' function
    (wrapped in 'Splash' Lua object; see :file:`splash/lua_modules/splash.lua`).
    """
    _result_content_type = None
    _result_status_code = 200
    _attribute_whitelist = ['args']

    def __init__(self, lua, tab, render_options=None, sandboxed=False):
        """
        :param SplashLuaRuntime lua: Lua wrapper
        :param splash.browser_tab.BrowserTab tab: BrowserTab object
        :param splash.render_options.RenderOptions render_options: arguments
        """
        if isinstance(render_options, RenderOptions):
            self.args = lua.python2lua(render_options.data)
        elif isinstance(render_options, dict):
            self.args = lua.python2lua(render_options)
        elif render_options is None:
            self.args = lua.python2lua({})
        else:
            raise ValueError("Invalid render_options type: %s" % render_options.__class__)

        self.sandboxed = sandboxed
        self.tab = tab
        self._result_headers = []

        super(Splash, self).__init__(lua)

        wrapper = self.lua.eval("require('splash')")
        self._wrapped = wrapper._create(self)

    @lua_property('js_enabled')
    @command()
    def get_js_enabled(self):
        return self.tab.get_js_enabled()

    @get_js_enabled.lua_setter
    @command()
    def set_js_enabled(self, value):
        self.tab.set_js_enabled(value)

    @command(async=True)
    def wait(self, time, cancel_on_redirect=False, cancel_on_error=True):
        time = float(time)
        if time < 0:
            raise ScriptError({
                "argument": "time",
                "message": "splash:wait() time can't be negative",
            })

        def success():
            cmd.return_result(True)

        def redirect(error_info):
            cmd.return_result(None, 'redirect')

        def error(error_info):
            cmd.return_result(None, self._error_info_to_lua(error_info))

        cmd = AsyncBrowserCommand("wait", dict(
            time_ms=time*1000,
            callback=success,
            onredirect=redirect if cancel_on_redirect else False,
            onerror=error if cancel_on_error else False,
        ))
        return cmd

    @command(async=True)
    def go(self, url, baseurl=None, headers=None):
        if url is None:
            raise ScriptError({
                "argument": "url",
                "message": "'url' is required for splash:go",
            })

        if self.tab.web_page.navigation_locked:
            return ImmediateResult((None, "navigation_locked"))

        def success():
            try:
                code = self.tab.last_http_status()
                if code and 400 <= code < 600:
                    # return HTTP errors as errors
                    cmd.return_result(None, "http%d" % code)
                else:
                    cmd.return_result(True)
            except Exception as e:
                cmd.return_result(None, "internal_error")

        def error(error_info):
            cmd.return_result(None, self._error_info_to_lua(error_info))

        cmd = AsyncBrowserCommand("go", dict(
            url=url,
            baseurl=baseurl,
            callback=success,
            errback=error,
            headers=self.lua.lua2python(headers, max_depth=3),
        ))
        return cmd

    @command()
    def html(self):
        return self.tab.html()

    @command()
    def png(self, width=None, height=None, render_all=False,
            scale_method=None):
        if width is not None:
            width = int(width)
        if height is not None:
            height = int(height)
        result = self.tab.png(width, height, b64=False, render_all=render_all,
                              scale_method=scale_method)
        return BinaryCapsule(result, 'image/png')

    @command()
    def jpeg(self, width=None, height=None, render_all=False,
             scale_method=None, quality=None):
        if width is not None:
            width = int(width)
        if height is not None:
            height = int(height)
        if quality is not None:
            quality = int(quality)
        result = self.tab.jpeg(width, height, b64=False, render_all=render_all,
                               scale_method=scale_method, quality=quality)
        return BinaryCapsule(result, 'image/jpeg')

    @command()
    def har(self, reset=False):
        return self.tab.har(reset=reset)

    @command()
    def har_reset(self):
        self.tab.har_reset()

    @command()
    def history(self):
        return self.tab.history()

    @command()
    def stop(self):
        self.tab.stop_loading()

    @command()
    def evaljs(self, snippet):
        try:
            return self.tab.evaljs(snippet)
        except JsError as e:
            info = e.args[0]
            info['type'] = ScriptError.JS_ERROR
            raise ScriptError(info)

    @command()
    def runjs(self, snippet):
        try:
            self.tab.runjs(snippet)
            return True
        except JsError as e:
            info = e.args[0]
            info['type'] = ScriptError.JS_ERROR
            info['splash_method'] = 'runjs'
            return None, info

    @command(async=True, can_raise_async=True)
    def wait_for_resume(self, snippet, timeout=0):
        def callback(result):
            cmd.return_result(self.lua.python2lua(result))

        def errback(msg, raise_):
            cmd.return_result(None, "JavaScript error: %s" % msg, raise_)

        cmd = AsyncBrowserCommand("wait_for_resume", dict(
            js_source=snippet,
            callback=callback,
            errback=errback,
            timeout=timeout,
        ))
        return cmd

    @command()
    def private_jsfunc(self, func):
        return _WrappedJavascriptFunction(self, func)

    @command(async=True)
    def http_get(self, url, headers=None, follow_redirects=True):
        if url is None:
            raise ScriptError({
                "argument": "url",
                "message": "'url' is required for splash:http_get"
            })

        def callback(reply):
            reply_har = reply2har(reply, include_content=True, binary_content=True)
            cmd.return_result(self.lua.python2lua(reply_har))

        cmd = AsyncBrowserCommand("http_get", dict(
            url=url,
            callback=callback,
            headers=self.lua.lua2python(headers, max_depth=3),
            follow_redirects=follow_redirects,
        ))
        return cmd

    @command(async=True)
    def autoload(self, source_or_url=None, source=None, url=None):
        if len([a for a in [source_or_url, source, url] if a is not None]) != 1:
            raise ScriptError({
                "message": "splash:autoload requires a single argument",
            })

        if source_or_url is not None:
            source_or_url = source_or_url.strip()
            if source_or_url.startswith(("http://", "https://")):
                source, url = None, source_or_url
            else:
                source, url = source_or_url, None

        if source is not None:
            # load source directly
            self.tab.autoload(source)
            return ImmediateResult(True)
        else:
            # load JS from a remote resource
            def callback(reply):
                if reply.error():
                    reason = REQUEST_ERRORS_SHORT.get(reply.error(), '?')
                    cmd.return_result(None, reason)
                else:
                    source = bytes(reply.readAll()).decode('utf-8')
                    self.tab.autoload(source)
                    cmd.return_result(True)

            cmd = AsyncBrowserCommand("http_get", dict(
                url=url,
                callback=callback
            ))
            return cmd

    @command()
    def autoload_reset(self):
        self.tab.autoload_reset()

    @command(async=True)
    def set_content(self, data, mime_type=None, baseurl=None):
        if isinstance(data, six.text_type):
            data = data.encode('utf8')

        def success():
            cmd.return_result(True)

        def error(error_info):
            cmd.return_result(None, self._error_info_to_lua(error_info))

        cmd = AsyncBrowserCommand("set_content", dict(
            data=data,
            baseurl=baseurl,
            mime_type=mime_type,
            callback=success,
            errback=error,
        ))
        return cmd

    @command()
    def lock_navigation(self):
        self.tab.lock_navigation()

    @command()
    def unlock_navigation(self):
        self.tab.unlock_navigation()

    @command()
    def get_cookies(self):
        return self.tab.get_cookies()

    @command()
    def clear_cookies(self):
        return self.tab.clear_cookies()

    @command(table_argument=True)
    def init_cookies(self, cookies):
        cookies = self.lua.lua2python(cookies, binary=False, max_depth=3)
        if isinstance(cookies, dict):
            keys = sorted(cookies.keys())
            cookies = [cookies[k] for k in keys]
        return self.tab.init_cookies(cookies)

    @command()
    def delete_cookies(self, name=None, url=None):
        return self.tab.delete_cookies(name=name, url=url)

    @command()
    def add_cookie(self, name, value, path=None, domain=None, expires=None,
                   httpOnly=None, secure=None):
        cookie = dict(name=name, value=value)
        if path is not None:
            cookie["path"] = path
        if domain is not None:
            cookie["domain"] = domain
        if expires is not None:
            cookie["expires"] = expires
        if httpOnly is not None:
            cookie["httpOnly"] = httpOnly
        if secure is not None:
            cookie["secure"] = secure
        return self.tab.add_cookie(cookie)

    @command()
    def set_result_content_type(self, content_type):
<<<<<<< HEAD
        if not isinstance(content_type, six.string_types):
            raise ScriptError("splash:set_result_content_type() argument must be a string")
=======
        if not isinstance(content_type, basestring):
            raise ScriptError({
                "argument": "content_type",
                "message": "splash:set_result_content_type() argument "
                           "must be a string",
            })
>>>>>>> f7957349
        self._result_content_type = content_type

    @command()
    def set_result_status_code(self, code):
        if not isinstance(code, int) or not (200 <= code <= 999):
            raise ScriptError({
                "argument": "code",
                "message": "splash:set_result_status_code() argument must be "
                           "a number 200 <= code <= 999",
            })
        self._result_status_code = code

    @command()
    def set_result_header(self, name, value):
<<<<<<< HEAD
        if not all([isinstance(h, six.string_types) for h in [name, value]]):
            raise ScriptError("splash:set_result_header() arguments must be strings")
=======
        if not all([isinstance(h, basestring) for h in [name, value]]):
            raise ScriptError({
                "message": "splash:set_result_header() arguments "
                           "must be strings"
            })
>>>>>>> f7957349

        try:
            name = name.encode('ascii')
            value = value.encode('ascii')
        except UnicodeEncodeError:
            raise ScriptError({
                "message": "splash:set_result_header() arguments must be ascii"
            })

        header = (name, value)
        self._result_headers.append(header)

    @command()
    def set_user_agent(self, value):
<<<<<<< HEAD
        if not isinstance(value, six.string_types):
            raise ScriptError("splash:set_user_agent() argument must be a string")
=======
        if not isinstance(value, basestring):
            raise ScriptError({
                "argument": "value",
                "message": "splash:set_user_agent() argument must be a string",
            })
>>>>>>> f7957349
        self.tab.set_user_agent(value)

    @command(table_argument=True)
    def set_custom_headers(self, headers):
        self.tab.set_custom_headers(self.lua.lua2python(headers, max_depth=3))

    @command()
    def get_viewport_size(self):
        sz = self.tab.web_page.viewportSize()
        return sz.width(), sz.height()

    @command()
    def set_viewport_size(self, width, height):
        self.tab.set_viewport('%dx%d' % (width, height))

    @command()
    def set_viewport_full(self):
        return tuple(self.tab.set_viewport('full'))

    @lua_property('images_enabled')
    @command()
    def get_images_enabled(self):
        return self.tab.get_images_enabled()

    @get_images_enabled.lua_setter
    @command()
    def set_images_enabled(self, enabled):
        if enabled is not None:
            self.tab.set_images_enabled(int(enabled))

    @lua_property('resource_timeout')
    @command()
    def get_resource_timeout(self):
        return self.tab.get_resource_timeout()

    @get_resource_timeout.lua_setter
    @command()
    def set_resource_timeout(self, timeout):
        if timeout is None:
            timeout = 0
        timeout = float(timeout)
        if timeout < 0:
            raise ScriptError({
                "message": "splash.resource_timeout can't be negative"
            })
        self.tab.set_resource_timeout(timeout)

    @command()
    def status_code(self):
        return self.tab.last_http_status()

    @command()
    def url(self):
        return self.tab.url

    @command()
    def get_perf_stats(self):
        """ Return performance-related statistics. """
        rusage = resource.getrusage(resource.RUSAGE_SELF)
        # on Mac OS X ru_maxrss is in bytes, on Linux it is in KB
        rss_mul = 1 if sys.platform == 'darwin' else 1024
        return {'maxrss': rusage.ru_maxrss * rss_mul,
                'cputime': rusage.ru_utime + rusage.ru_stime,
                'walltime': time.time()}

    @command(sets_callback=True)
    def private_on_request(self, callback):
        """
        Register a Lua callback to be called when a resource is requested.
        """
        def _callback(request, operation, outgoing_data):
            with _ExposedRequest.wraps(self.lua, request, operation, outgoing_data) as req:
                callback(req)

        self.tab.register_callback("on_request", _callback)
        return True

    @command(sets_callback=True)
    def private_on_response_headers(self, callback):
        def _callback(reply):
            with _ExposedBoundResponse.wraps(self.lua, reply) as resp:
                callback(resp)

        self.tab.register_callback("on_response_headers", _callback)
        return True

    @command(sets_callback=True)
    def private_on_response(self, callback):
        def _callback(reply, har_entry):
            resp = _ExposedResponse(self.lua, reply, har_entry)
            run_coro = self.get_coroutine_run_func(
                "splash:on_response", callback, [resp]
            )
            return run_coro(resp)

        self.tab.register_callback("on_response", _callback)
        return True

    @command(sets_callback=True)
    def private_call_later(self, callback, delay=None):
        if delay is None:
            delay = 0
        if not isinstance(delay, (float, int)):
            raise ScriptError({
                "argument": "delay",
                "message": "splash:call_later delay must be a number",
                "splash_method": "call_later",
            })
        delay = int(float(delay)*1000)
        if delay < 0:
            raise ScriptError({
                "argument": "delay",
                "message": "splash:call_later delay must be >= 0",
                "splash_method": "call_later",
            })
        if lupa.lua_type(callback) != 'function':
            raise ScriptError({
                "argument": "callback",
                "message": "splash:call_later callback is not a function",
                "splash_method": "call_later",
            })

        qtimer = QTimer(self.tab)
        qtimer.setSingleShot(True)
        timer = _ExposedTimer(self, qtimer)
        run_coro = self.get_coroutine_run_func(
            "splash:call_later", callback, return_error=timer.store_error
        )
        qtimer.timeout.connect(run_coro)
        qtimer.start(delay)
        return timer

    @command()
    def on_response_reset(self):
        self.tab.clear_callbacks("on_response")

    @command()
    def on_request_reset(self):
        self.tab.clear_callbacks("on_request")

    @command()
    def on_response_headers_reset(self):
        self.tab.clear_callbacks("on_response_headers")

    @command()
    def get_version(self):
        versions = get_versions()
        versions.update({
            "splash": splash.__version__,
            "major": int(splash.version_info[0]),
            "minor": int(splash.version_info[1]),
            "twisted": twisted.version.short(),
            "python": sys.version,
        })
        return versions

    def _error_info_to_lua(self, error_info):
        if error_info is None:
            return "error"
        res = "%s%s" % (error_info.type.lower(), error_info.code)
        if res == "http200":
            return "render_error"
        return res

    def get_real_exception(self):
        if self._exceptions:
            return self._exceptions[-1]

    def clear_exceptions(self):
        self._exceptions[:] = []

    def result_content_type(self):
        if self._result_content_type is None:
            return None
        return str(self._result_content_type)

    def result_status_code(self):
        return self._result_status_code

    def result_headers(self):
        return self._result_headers

    def get_wrapped(self):
        """ Return a Lua wrapper for this object. """
        return self._wrapped

    def run_async_command(self, cmd):
        """ Execute _AsyncBrowserCommand """
        meth = getattr(self.tab, cmd.name)
        return meth(**cmd.kwargs)

    def get_coroutine_run_func(self, name, callback,
                               return_result=None, return_error=None):
        """
        Return a function which runs as coroutine and can be used
        instead of `callback`.
        """
        def func(*coro_args):
            def log(message, min_level=None):
                self.tab.logger.log("[%s] %s" % (name, message), min_level)

            runner = SplashCoroutineRunner(self.lua, self, log, False)
            coro = self.lua.create_coroutine(callback)
            runner.start(coro, coro_args, return_result, return_error)
        return func


class _ExposedTimer(BaseExposedObject):
    """
    Timer object returned by splash:call_later().
    """
    def __init__(self, splash, timer):
        self.timer = timer
        self.errors = []
        super(_ExposedTimer, self).__init__(splash.lua)

        # FIXME: this is a hack.
        # timer is used outside call_later callbacks, so errors
        # are reported as main Splash errors.
        self._exceptions = splash._exceptions

    @command()
    def cancel(self):
        self.timer.stop()

    @command()
    def is_pending(self):
        return self.timer.isActive()

    @command()
    def reraise(self):
        if self.errors:
            ex = self.errors[-1]
            if isinstance(ex, ScriptError):
                info = ex.args[0]
                info['splash_method'] = None
                info['timer_method'] = 'reraise'
            raise ex

    def store_error(self, error):
        self.errors.append(error)


requires_request = requires_attr(
    "request",
    lambda self, meth, attr_name: self._on_request_required(meth, attr_name)
)
requires_response = requires_attr(
    "response",
    lambda self, meth, attr_name: self._on_response_required(meth, attr_name)
)


class _ExposedRequest(BaseExposedObject):
    """ QNetworkRequest wrapper for Lua """
    _attribute_whitelist = ['info']

    def __init__(self, lua, request, operation, outgoing_data):
        super(_ExposedRequest, self).__init__(lua)
        self.request = request
        self.info = self.lua.python2lua(
            request2har(request, operation, outgoing_data)
        )

    def clear(self):
        super(_ExposedRequest, self).clear()
        self.request = None

    def _on_request_required(self, meth, attr_name):
        raise ScriptError({
            "message": "request is used outside a callback",
            "type": ScriptError.SPLASH_LUA_ERROR,
            "splash_method": None,
            "response_method": meth.__name__,
        })

    @command()
    @requires_request
    def abort(self):
        drop_request(self.request)

    @command()
    @requires_request
    def set_url(self, url):
        set_request_url(self.request, url)

    @command()
    @requires_request
    def set_proxy(self, host, port, username=None, password=None, type='HTTP'):
        proxy = create_proxy(host, port, username, password, type)
        self.request.custom_proxy = proxy

    @command()
    @requires_request
    def set_header(self, name, value):
        self.request.setRawHeader(to_bytes(name), to_bytes(value))

    @command()
    @requires_request
    def set_timeout(self, timeout):
        timeout = float(timeout)
        if timeout < 0:
            raise ScriptError({
                "argument": "timeout",
                "splash_method": "on_request",
                "request_method": "set_timeout",
                "message": "request:set_timeout() argument can't be < 0"
            })
        self.request.timeout = timeout


class _ExposedResponse(BaseExposedObject):
    """ Response object exposed to Lua in on_response callback """
    _attribute_whitelist = ["headers", "info", "request"]

    def __init__(self, lua, reply, har_entry=None):
        super(_ExposedResponse, self).__init__(lua)
        # according to specs HTTP response headers should not contain unicode
        # https://github.com/kennethreitz/requests/issues/1926#issuecomment-35524028
        _headers = {bytes(k): bytes(v) for k, v in reply.rawHeaderPairs()}
        self.headers = self.lua.python2lua(_headers)
        if har_entry is None:
            resp_info = reply2har(reply)
        else:
            resp_info = har_entry['response']
        self.info = self.lua.python2lua(resp_info)
        self.request = self.lua.python2lua(
            request2har(reply.request(), reply.operation())
        )

    def clear(self):
        super(_ExposedResponse, self).clear()
        self.request = None

    def _on_response_required(self, meth, attr_name):
        raise ScriptError({
            "message": "response is used outside a callback",
            "type": ScriptError.SPLASH_LUA_ERROR,
            "splash_method": None,
            "response_method": meth.__name__,
        })


class _ExposedBoundResponse(_ExposedResponse):
    """ Response object exposed to Lua in on_response_headers callback. """
    def __init__(self, lua, reply, har_entry=None):
        super(_ExposedBoundResponse, self).__init__(lua, reply, har_entry)
        self.response = reply

    def clear(self):
        super(_ExposedBoundResponse, self).clear()
        self.response = None

    @command()
    @requires_response
    def abort(self):
        self.response.abort()


class SplashCoroutineRunner(BaseScriptRunner):
    """
    Utility class for running Splash async functions (e.g. callbacks).
    """
    def __init__(self, lua, splash, log, sandboxed):
        self.splash = splash
        super(SplashCoroutineRunner, self).__init__(lua=lua, log=log, sandboxed=sandboxed)

    def start(self, coro_func, coro_args=None, return_result=None, return_error=None):
        do_nothing = lambda *args, **kwargs: None
        self.return_result = return_result or do_nothing
        self.return_error = return_error or do_nothing
        super(SplashCoroutineRunner, self).start(coro_func, coro_args)

    def on_result(self, result):
        self.return_result(result)

    def on_async_command(self, cmd):
        self.splash.run_async_command(cmd)

    @stop_on_error
    def dispatch(self, cmd_id, *args):
        super(SplashCoroutineRunner, self).dispatch(cmd_id, *args)


class MainCoroutineRunner(SplashCoroutineRunner):
    """
    Utility class for running main Splash Lua coroutine.
    """
    def start(self, main_coro, return_result=None, return_error=None):
        self.splash.clear_exceptions()
        args = [self.splash.get_wrapped()]
        super(MainCoroutineRunner, self).start(main_coro, args, return_result, return_error)

    def on_result(self, result):
        self.return_result((
            result,
            self.splash.result_content_type(),
            self.splash.result_headers(),
            self.splash.result_status_code(),
        ))

    def on_lua_error(self, lua_exception):
        py_exception = self.splash.get_real_exception()

        if not py_exception:
            return

        py_exception = self._make_script_error(py_exception)
        self.log("[lua] LuaError is caused by %r" % py_exception)

        if not isinstance(py_exception, ScriptError):
            # XXX: we only know how to handle ScriptError
            self.log("[lua] returning Lua error as-is")
            return

        # Remove internal details from the Lua error message
        # and add cleaned up information to the error info.
        py_info = py_exception.args[0]
        lua_info = parse_error_message(lua_exception.args[0])
        if isinstance(py_info, dict) and 'message' in py_info:
            py_info.update(lua_info)
            py_info['error'] = py_info['message']  # replace Lua error message
            if 'line_number' in lua_info and 'source' in lua_info:
                py_info['message'] = "%s:%s: %s" % (
                    lua_info['source'], lua_info['line_number'],
                    py_info['error']
                )
            else:
                py_info['message'] = py_info['error']

        raise ScriptError(py_info)

    def _make_script_error(self, ex):
        if not isinstance(ex, (TypeError, ValueError)):
            return ex

        return ScriptError({
            'type': ScriptError.SPLASH_LUA_ERROR,
            'message': ex.args[0],
        })


class LuaRender(RenderScript):

    default_min_log_level = 2

    @stop_on_error
    def start(self, lua_source, sandboxed, lua_package_path,
              lua_sandbox_allowed_modules):
        self.log(lua_source)
        self.sandboxed = sandboxed
        self.lua = SplashLuaRuntime(
            sandboxed=sandboxed,
            lua_package_path=lua_package_path,
            lua_sandbox_allowed_modules=lua_sandbox_allowed_modules
        )
        self.splash = Splash(self.lua, self.tab, self.render_options)

        self.runner = MainCoroutineRunner(
            lua=self.lua,
            splash=self.splash,
            log=self.log,
            sandboxed=sandboxed,
        )

        try:
            main_coro = self.get_main_coro(lua_source)
        except lupa.LuaSyntaxError as e:
            # XXX: is this code active?
            # It looks like we're always getting LuaError
            # because of sandbox and coroutine handling code.
            raise ScriptError({
                'type': ScriptError.SYNTAX_ERROR,
                'message': e.args[0],
            })
        except lupa.LuaError as e:
            # Error happened before starting coroutine
            info = parse_error_message(e.args[0])
            info.update({
                "type": ScriptError.LUA_INIT_ERROR,
                "message": e.args[0],
            })
            raise ScriptError(info)
        # except ValueError as e:
        #     # XXX: when does it happen?
        #     raise ScriptError({
        #         "type": ScriptError.UNKNOWN_ERROR,
        #         "message": repr(e),
        #     })

        self.runner.start(
            main_coro=main_coro,
            return_result=self.return_result,
            return_error=self.return_error,
        )

    def get_main_coro(self, lua_source):
        if self.sandboxed:
            main, env = get_main_sandboxed(self.lua, lua_source)
        else:
            main, env = get_main(self.lua, lua_source)
        return self.lua.create_coroutine(main)<|MERGE_RESOLUTION|>--- conflicted
+++ resolved
@@ -22,13 +22,8 @@
 from splash.qtrender import RenderScript, stop_on_error
 from splash.lua import get_main, get_main_sandboxed, parse_error_message
 from splash.har.qt import reply2har, request2har
-<<<<<<< HEAD
-from splash.render_options import BadOption, RenderOptions
+from splash.render_options import RenderOptions
 from splash.utils import truncated, BinaryCapsule, to_bytes, requires_attr
-=======
-from splash.render_options import RenderOptions
-from splash.utils import truncated, BinaryCapsule, requires_attr
->>>>>>> f7957349
 from splash.qtutils import (
     REQUEST_ERRORS_SHORT,
     drop_request,
@@ -663,17 +658,12 @@
 
     @command()
     def set_result_content_type(self, content_type):
-<<<<<<< HEAD
         if not isinstance(content_type, six.string_types):
-            raise ScriptError("splash:set_result_content_type() argument must be a string")
-=======
-        if not isinstance(content_type, basestring):
             raise ScriptError({
                 "argument": "content_type",
                 "message": "splash:set_result_content_type() argument "
                            "must be a string",
             })
->>>>>>> f7957349
         self._result_content_type = content_type
 
     @command()
@@ -688,16 +678,11 @@
 
     @command()
     def set_result_header(self, name, value):
-<<<<<<< HEAD
         if not all([isinstance(h, six.string_types) for h in [name, value]]):
-            raise ScriptError("splash:set_result_header() arguments must be strings")
-=======
-        if not all([isinstance(h, basestring) for h in [name, value]]):
             raise ScriptError({
                 "message": "splash:set_result_header() arguments "
                            "must be strings"
             })
->>>>>>> f7957349
 
         try:
             name = name.encode('ascii')
@@ -712,16 +697,11 @@
 
     @command()
     def set_user_agent(self, value):
-<<<<<<< HEAD
         if not isinstance(value, six.string_types):
-            raise ScriptError("splash:set_user_agent() argument must be a string")
-=======
-        if not isinstance(value, basestring):
             raise ScriptError({
                 "argument": "value",
                 "message": "splash:set_user_agent() argument must be a string",
             })
->>>>>>> f7957349
         self.tab.set_user_agent(value)
 
     @command(table_argument=True)
