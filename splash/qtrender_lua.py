# -*- coding: utf-8 -*-
from __future__ import absolute_import
import json
import functools
import itertools
import resource
import time
import sys
from twisted.internet import defer

import lupa

from splash.browser_tab import JsError
from splash.lua_runner import (
    BaseScriptRunner,
    ScriptError,
    ImmediateResult,
    AsyncCommand
)
from splash.qtrender import RenderScript, stop_on_error
from splash.lua import get_main, get_main_sandboxed
from splash.har.qt import reply2har
from splash.render_options import BadOption, RenderOptions
from splash.utils import truncated, BinaryCapsule
from splash.qtutils import REQUEST_ERRORS_SHORT
from splash.lua_runtime import SplashLuaRuntime


class AsyncBrowserCommand(AsyncCommand):
    def __repr__(self):
        kwargs = self.kwargs.copy()
        if 'callback' in kwargs:
            kwargs['callback'] = '<a callback>'
        if 'errback' in kwargs:
            kwargs['errback'] = '<an errback>'
        kwargs_repr = truncated(repr(kwargs), 400, "...[long kwargs truncated]")
        return "%s(id=%r, name=%r, kwargs=%s)" % (self.__class__.__name__, self.id, self.name, kwargs_repr)


<<<<<<< HEAD
def command(async=False, table_argument=False):
=======
class _ImmediateResult(object):
    def __init__(self, value):
        self.value = value


def command(async=False, can_raise_async=False, table_argument=False):
>>>>>>> 1337bf85
    """ Decorator for marking methods as commands available to Lua """
    def decorator(meth):
        if not table_argument:
            meth = lupa.unpacks_lua_table_method(meth)
        meth = exceptions_as_return_values(
            can_raise(
                emits_lua_objects(meth)
            )
        )
        meth._is_command = True
        meth._is_async = async
        meth._can_raise_async = can_raise_async
        return meth
    return decorator


def emits_lua_objects(meth):
    """
    This decorator makes method convert results to
    native Lua formats when possible
    """
    @functools.wraps(meth)
    def wrapper(self, *args, **kwargs):
        res = meth(self, *args, **kwargs)
        py2lua = self.lua.python2lua
        if isinstance(res, tuple):
            return tuple(py2lua(r) for r in res)
        else:
            return py2lua(res)
    return wrapper


def is_command(meth):
    """ Return True if method is an exposed Lua command """
    return getattr(meth, '_is_command', False)


def can_raise(meth):
    """
    Decorator for preserving Python exceptions raised in Python
    methods called from Lua.
    """
    @functools.wraps(meth)
    def wrapper(self, *args, **kwargs):
        try:
            return meth(self, *args, **kwargs)
        except ScriptError as e:
            self._exceptions.append(e)
            raise
        except BaseException as e:
            self._exceptions.append(ScriptError(e))
            raise
    return wrapper


def exceptions_as_return_values(meth):
    """
    Decorator for allowing Python exceptions to be caught from Lua.

    It makes wrapped methods return ``True, result`` and ``False, repr(exception)``
    pairs instead of raising an exception; Lua script should handle it itself
    and raise an error when needed. In Splash this is done by
    splash/lua_modules/splash.lua unwraps_errors decorator.
    """
    @functools.wraps(meth)
    def wrapper(self, *args, **kwargs):
        try:
            result = meth(self, *args, **kwargs)
            if isinstance(result, tuple):
                return (True,) + result
            else:
                return True, result
        except Exception as e:
            return False, repr(e)
    wrapper._returns_error_flag = True
    return wrapper


class _WrappedJavascriptFunction(object):
    """
    JavaScript functions wrapper. It allows to call JS functions
    with arguments.
    """
    def __init__(self, splash, source):
        """
        :param splash.browser_tab.BrowserTab tab: BrowserTab object
        :param str source: function source code
        """
        self.lua = splash.lua
        self.tab = splash.tab
        self.source = source
        self._exceptions = splash._exceptions

    @exceptions_as_return_values
    @can_raise
    @emits_lua_objects
    def __call__(self, *args):
        args = self.lua.lua2python(args)
        args_text = json.dumps(args, ensure_ascii=False, encoding="utf8")[1:-1]
        func_text = json.dumps([self.source], ensure_ascii=False, encoding='utf8')[1:-1]
        wrapper_script = """
        (function(func_text){
            try{
                var func = eval("(" + func_text + ")");
                return {
                    result: func(%(args)s),
                    error: false,
                }
            }
            catch(e){
                return {
                    error: true,
                    error_repr: e.toString(),
                }
            }
        })(%(func_text)s)
        """ % {"func_text": func_text, "args": args_text}

        # print(wrapper_script)
        res = self.tab.evaljs(wrapper_script)

        if not isinstance(res, dict):
            raise ScriptError("[lua] unknown error during JS function call: %r; %r" % (res, wrapper_script))

        if res["error"]:
            raise ScriptError("[lua] error during JS function call: %r" % (res.get("error_repr", "<unknown error>"),))

        return res.get("result")


class Splash(object):
    """
    This object is passed to Lua script as an argument to 'main' function
    (wrapped in 'Splash' Lua object; see :file:`splash/lua_modules/splash.lua`).
    """
    _result_content_type = None
    _attribute_whitelist = ['commands', 'args']

    def __init__(self, lua, tab, return_func, render_options=None):
        """
        :param SplashLuaRuntime lua: Lua wrapper
        :param splash.browser_tab.BrowserTab tab: BrowserTab object
        :param callable return_func: function that continues the script
        :param splash.render_options.RenderOptions render_options: arguments
        """
        self.tab = tab
        self.lua = lua
        self._return = return_func

        self._exceptions = []
        self._command_ids = itertools.count()

        if isinstance(render_options, RenderOptions):
            self.args = self.lua.python2lua(render_options.data)
        elif isinstance(render_options, dict):
            self.args = self.lua.python2lua(render_options)
        elif render_options is None:
            self.args = self.lua.python2lua({})
        else:
            raise ValueError("Invalid render_options type: %s" % render_options.__class__)

        self.attr_whitelist = []
        commands = {}
        for name in dir(self):
            value = getattr(self, name)
            if is_command(value):
                self.attr_whitelist.append(name)
                commands[name] = self.lua.table_from({
                    'is_async': getattr(value, '_is_async'),
                    'returns_error_flag': getattr(value, '_returns_error_flag', False),
                    'can_raise_async': getattr(value, '_can_raise_async', False),
                })
        self.commands = self.lua.python2lua(commands)
        self.attr_whitelist.extend(self._attribute_whitelist)

    @command(async=True)
    def wait(self, time, cancel_on_redirect=False, cancel_on_error=True):
        time = float(time)
        if time < 0:
            raise BadOption("splash:wait time can't be negative")

        cmd_id = next(self._command_ids)

        def success():
            self._return(cmd_id, True)

        def redirect():
            self._return(cmd_id, None, 'redirect')

        def error():
            self._return(cmd_id, None, 'error')

        return AsyncBrowserCommand(cmd_id, "wait", dict(
            time_ms = time*1000,
            callback = success,
            onredirect = redirect if cancel_on_redirect else False,
            onerror = error if cancel_on_error else False,
        ))

    @command(async=True)
    def go(self, url, baseurl=None, headers=None):
        if url is None:
            raise ScriptError("'url' is required for splash:go")

        if self.tab.web_page.navigation_locked:
            return ImmediateResult((None, "navigation_locked"))

        cmd_id = next(self._command_ids)

        def success():
            code = self.tab.last_http_status()
            if code and 400 <= code < 600:
                # return HTTP errors as errors
                self._return(cmd_id, None, "http%d" % code)
            else:
                self._return(cmd_id, True)

        def error():
            self._return(cmd_id, None, "error")

        return AsyncBrowserCommand(cmd_id, "go", dict(
            url=url,
            baseurl=baseurl,
            callback=success,
            errback=error,
            headers=self.lua.lua2python(headers, max_depth=3),
        ))

    @command()
    def html(self):
        return self.tab.html()

    @command()
    def png(self, width=None, height=None, render_all=False,
            scale_method=None):
        if width is not None:
            width = int(width)
        if height is not None:
            height = int(height)
        result = self.tab.png(width, height, b64=False, render_all=render_all,
                              scale_method=scale_method)
        return BinaryCapsule(result)

    @command()
    def har(self):
        return self.tab.har()

    @command()
    def history(self):
        return self.tab.history()

    @command()
    def stop(self):
        self.tab.stop_loading()

    @command()
    def evaljs(self, snippet):
        return self.tab.evaljs(snippet)

    @command()
    def runjs(self, snippet):
        try:
            self.tab.runjs(snippet)
            return True
        except JsError as e:
            return None, e.args[0]

    @command(async=True, can_raise_async=True)
    def wait_for_resume(self, snippet, timeout=0):
        cmd_id = next(self._command_ids)

        def callback(result):
            self._return(cmd_id, self.python2lua(result))

        def errback(msg, raise_):
            self._return(cmd_id, None, "JavaScript error: %s" % msg, raise_)

        return _AsyncBrowserCommand(cmd_id, "wait_for_resume", dict(
            js_source=snippet,
            callback=callback,
            errback=errback,
            timeout=timeout,
        ))

    @command()
    def jsfunc_private(self, func):
        return _WrappedJavascriptFunction(self, func)

    @command(async=True)
    def http_get(self, url, headers=None, follow_redirects=True):
        if url is None:
            raise ScriptError("'url' is required for splash:http_get")

        cmd_id = next(self._command_ids)

        def callback(reply):
            reply_har = reply2har(reply, include_content=True, binary_content=True)
            self._return(cmd_id, self.lua.python2lua(reply_har))

        return AsyncBrowserCommand(cmd_id, "http_get", dict(
            url=url,
            callback=callback,
            headers=self.lua.lua2python(headers, max_depth=3),
            follow_redirects=follow_redirects,
        ))

    @command(async=True)
    def autoload(self, source_or_url=None, source=None, url=None):
        if len([a for a in [source_or_url, source, url] if a is not None]) != 1:
            raise ScriptError("splash:autoload requires a single argument")

        if source_or_url is not None:
            source_or_url = source_or_url.strip()
            if source_or_url.startswith(("http://", "https://")):
                source, url = None, source_or_url
            else:
                source, url = source_or_url, None

        if source is not None:
            # load source directly
            self.tab.autoload(source)
            return ImmediateResult(True)
        else:
            # load JS from a remote resource
            cmd_id = next(self._command_ids)
            def callback(reply):
                if reply.error():
                    reason = REQUEST_ERRORS_SHORT.get(reply.error(), '?')
                    self._return(cmd_id, None, reason)
                else:
                    source = bytes(reply.readAll())
                    self.tab.autoload(source)
                    self._return(cmd_id, True)

            return AsyncBrowserCommand(cmd_id, "http_get", dict(
                url=url,
                callback=callback
            ))

    @command(async=True)
    def set_content(self, data, mime_type=None, baseurl=None):
        cmd_id = next(self._command_ids)

        def success():
            self._return(cmd_id, True)

        def error():
            self._return(cmd_id, None, "error")

        return AsyncBrowserCommand(cmd_id, "set_content", dict(
            data=data,
            baseurl=baseurl,
            mime_type=mime_type,
            callback=success,
            errback=error,
        ))

    @command()
    def lock_navigation(self):
        self.tab.lock_navigation()

    @command()
    def unlock_navigation(self):
        self.tab.unlock_navigation()

    @command()
    def get_cookies(self):
        return self.tab.get_cookies()

    @command()
    def clear_cookies(self):
        return self.tab.clear_cookies()

    @command(table_argument=True)
    def init_cookies(self, cookies):
        cookies = self.lua.lua2python(cookies, max_depth=3)
        if isinstance(cookies, dict):
            keys = sorted(cookies.keys())
            cookies = [cookies[k] for k in keys]
        return self.tab.init_cookies(cookies)

    @command()
    def delete_cookies(self, name=None, url=None):
        return self.tab.delete_cookies(name=name, url=url)

    @command()
    def add_cookie(self, name, value, path=None, domain=None, expires=None,
                   httpOnly=None, secure=None):
        cookie = dict(name=name, value=value)
        if path is not None:
            cookie["path"] = path
        if domain is not None:
            cookie["domain"] = domain
        if expires is not None:
            cookie["expires"] = expires
        if httpOnly is not None:
            cookie["httpOnly"] = httpOnly
        if secure is not None:
            cookie["secure"] = secure
        return self.tab.add_cookie(cookie)

    @command()
    def set_result_content_type(self, content_type):
        if not isinstance(content_type, basestring):
            raise ScriptError("splash:set_result_content_type() argument must be a string")
        self._result_content_type = content_type

    @command()
    def set_user_agent(self, value):
        if not isinstance(value, basestring):
            raise ScriptError("splash:set_user_agent() argument must be a string")
        self.tab.set_user_agent(value)

    @command(table_argument=True)
    def set_custom_headers(self, headers):
        self.tab.set_custom_headers(self.lua.lua2python(headers, max_depth=3))

    @command()
    def get_viewport_size(self):
        sz = self.tab.web_page.viewportSize()
        return sz.width(), sz.height()

    @command()
    def set_viewport_size(self, width, height):
        self.tab.set_viewport('%dx%d' % (width, height))

    @command()
    def set_viewport_full(self):
        return tuple(self.tab.set_viewport('full'))

    @command()
    def set_images_enabled(self, enabled):
        if enabled is not None:
            self.tab.set_images_enabled(int(enabled))

    @command()
    def status_code(self):
        return self.tab.last_http_status()

    @command()
    def url(self):
        return self.tab.url

    @command()
    def get_perf_stats(self):
        """Return performance-related statistics."""
        rusage = resource.getrusage(resource.RUSAGE_SELF)
        # on Mac OS X ru_maxrss is in bytes, on Linux it is in KB
        rss_mul = 1 if sys.platform == 'darwin' else 1024
        return {'maxrss': rusage.ru_maxrss * rss_mul,
                'cputime': rusage.ru_utime + rusage.ru_stime,
                'walltime': time.time()}

    def get_real_exception(self):
        if self._exceptions:
            return self._exceptions[-1]

    def result_content_type(self):
        if self._result_content_type is None:
            return None
        return str(self._result_content_type)

    def get_wrapped(self):
        """ Return a Lua wrapper for this object. """
        wrapper = self.lua.eval("require('splash')")
        return wrapper.create(self)

    def run_async_command(self, cmd):
        """ Execute _AsyncCommand """
        meth = getattr(self.tab, cmd.name)
        return meth(**cmd.kwargs)


class SplashScriptRunner(BaseScriptRunner):

    def __init__(self, lua, log, sandboxed, return_result, return_error):
        self.splash = None
        self.return_result = return_result
        self.return_error = return_error
        super(SplashScriptRunner, self).__init__(lua=lua, log=log, sandboxed=sandboxed)

    def start(self, main_coro, splash):
        if self.splash is not None:
            raise ValueError("SplashScriptRunner.start() method is called multiple times")
        self.splash = splash
        super(SplashScriptRunner, self).start(main_coro, [splash.get_wrapped()])

    def on_result(self, result):
        self.return_result((result, self.splash.result_content_type()))

    def on_async_command(self, cmd):
        self.splash.run_async_command(cmd)

    def on_lua_error(self, lua_exception):
        ex = self.splash.get_real_exception()
        if not ex:
            return
        self.log("[lua] LuaError is caused by %r" % ex)
        if isinstance(ex, ScriptError):
            ex.enrich_from_lua_error(lua_exception)
        raise ex

    @stop_on_error
    def dispatch(self, cmd_id, *args):
        super(SplashScriptRunner, self).dispatch(cmd_id, *args)


class LuaRender(RenderScript):

    default_min_log_level = 2

    @stop_on_error
    def start(self, lua_source, sandboxed, lua_package_path,
              lua_sandbox_allowed_modules):
        self.log(lua_source)
        self.sandboxed = sandboxed
        self.lua = SplashLuaRuntime(
            sandboxed=sandboxed,
            lua_package_path=lua_package_path,
            lua_sandbox_allowed_modules=lua_sandbox_allowed_modules
        )

        self.runner = SplashScriptRunner(
            lua=self.lua,
            log=self.log,
            sandboxed=sandboxed,
            return_result=self.return_result,
            return_error=self.return_error,
        )

        self.splash = Splash(
            lua=self.lua,
            tab=self.tab,
            return_func=self.runner.dispatch,
            render_options=self.render_options,
        )
        self.lua.add_allowed_object(self.splash, self.splash.attr_whitelist)

        try:
            main_coro = self.get_main(lua_source)
        except (ValueError, lupa.LuaSyntaxError, lupa.LuaError) as e:
            raise ScriptError("lua_source: " + repr(e))

        self.runner.start(main_coro, self.splash)

    def get_main(self, lua_source):
        if self.sandboxed:
            main, env = get_main_sandboxed(self.lua, lua_source)
        else:
            main, env = get_main(self.lua, lua_source)
        return self.lua.create_coroutine(main)
<|MERGE_RESOLUTION|>--- conflicted
+++ resolved
@@ -37,16 +37,7 @@
         return "%s(id=%r, name=%r, kwargs=%s)" % (self.__class__.__name__, self.id, self.name, kwargs_repr)
 
 
-<<<<<<< HEAD
-def command(async=False, table_argument=False):
-=======
-class _ImmediateResult(object):
-    def __init__(self, value):
-        self.value = value
-
-
 def command(async=False, can_raise_async=False, table_argument=False):
->>>>>>> 1337bf85
     """ Decorator for marking methods as commands available to Lua """
     def decorator(meth):
         if not table_argument:
@@ -324,7 +315,7 @@
         def errback(msg, raise_):
             self._return(cmd_id, None, "JavaScript error: %s" % msg, raise_)
 
-        return _AsyncBrowserCommand(cmd_id, "wait_for_resume", dict(
+        return AsyncBrowserCommand(cmd_id, "wait_for_resume", dict(
             js_source=snippet,
             callback=callback,
             errback=errback,
