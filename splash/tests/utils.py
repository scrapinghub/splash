import sys, os, time, tempfile, shutil, socket, fcntl
from subprocess import Popen, PIPE


try:
    socket.getaddrinfo('non-existing-host', 80)
    NON_EXISTING_RESOLVABLE = True
except socket.gaierror:
    NON_EXISTING_RESOLVABLE = False


def get_testenv():
    env = os.environ.copy()
    env['PYTHONPATH'] = os.getcwd()
    return env


def get_ephemeral_port():
    s = socket.socket()
    s.bind(("", 0))
    return s.getsockname()[1]


def _non_block_read(output):
    fd = output.fileno()
    fl = fcntl.fcntl(fd, fcntl.F_GETFL)
    fcntl.fcntl(fd, fcntl.F_SETFL, fl | os.O_NONBLOCK)
    try:
        return output.read()
    except Exception:
        return ""


def _wait_for_port(portnum, delay=0.1, attempts=30):
    while attempts > 0:
        s = socket.socket()
        if s.connect_ex(('127.0.0.1', portnum)) == 0:
            s.close()
            return
        time.sleep(delay)
        attempts -= 1
    raise RuntimeError("Port %d is not open" % portnum)


class SplashServer(object):

    def __init__(self, logfile=None, proxy_profiles_path=None,
                 js_profiles_path=None, filters_path=None, portnum=None,
                 proxy_portnum=None, verbosity=3):
        self.logfile = logfile
        self.proxy_profiles_path = proxy_profiles_path
        self.js_profiles_path = js_profiles_path
<<<<<<< HEAD
        self.filters_path = filters_path
        self.portnum = portnum if portnum is not None else _ephemeral_port()
        self.proxy_portnum = proxy_portnum if proxy_portnum is not None else _ephemeral_port()
        self.verbosity = verbosity
=======
        self.portnum = portnum if portnum is not None else get_ephemeral_port()
        self.proxy_portnum = proxy_portnum if proxy_portnum is not None else get_ephemeral_port()
>>>>>>> 5a86e3e6
        self.tempdir = tempfile.mkdtemp()

    def __enter__(self):
        args = [sys.executable, '-u', '-m', 'splash.server']
        args += ['--cache-path', self.tempdir]
        args += ['--port', str(self.portnum)]
        args += ['--verbosity', str(self.verbosity)]
        if self.logfile:
            args += ['-f', self.logfile]
        if self.proxy_profiles_path:
            args += ['--proxy-profiles-path', self.proxy_profiles_path]
        if self.js_profiles_path:
            args += ['--js-profiles-path', self.js_profiles_path]
        if self.filters_path:
            args += ['--filters-path', self.filters_path]
        if self.proxy_portnum:
            args += ['--proxy-portnum', str(self.proxy_portnum)]

        self.proc = Popen(args, stderr=PIPE, env=get_testenv())
        self.proc.poll()
        if self.proc.returncode:
            msg = "unable to start splash server. error code: %d - stderr follows: \n%s" % \
                (self.proc.returncode, self.proc.stderr.read())
            raise RuntimeError(msg)

        try:
            _wait_for_port(self.portnum)
        finally:
            print(_non_block_read(self.proc.stderr))

    def __exit__(self, exc_type, exc_value, traceback):
        self.proc.kill()
        self.proc.wait()
        time.sleep(0.2)
        shutil.rmtree(self.tempdir)


class MockServer(object):

    def __init__(self, http_port=None, https_port=None, proxy_port=None):
        self.http_port = http_port if http_port is not None else get_ephemeral_port()
        self.https_port = https_port if https_port is not None else get_ephemeral_port()
        self.proxy_port = proxy_port if proxy_port is not None else get_ephemeral_port()

    def __enter__(self):
        self.proc = Popen([
                sys.executable,
                '-u', '-m', 'splash.tests.mockserver',
                '--http-port', str(self.http_port),
                '--https-port', str(self.https_port),
                '--proxy-port', str(self.proxy_port),
            ],
            stdout=PIPE,
            env=get_testenv()
        )
        for port in (self.http_port, self.https_port, self.proxy_port):
            _wait_for_port(port)
        print(_non_block_read(self.proc.stdout))

    def __exit__(self, exc_type, exc_value, traceback):
        self.proc.kill()
        self.proc.wait()
        time.sleep(0.2)

    def url(self, path):
        return "http://localhost:%s/%s" % (self.http_port, path.lstrip('/'))

    def https_url(self, path):
        return "https://localhost:%s/%s" % (self.https_port, path.lstrip('/'))


class TestServers(object):

    def __init__(self, logfile=None):
        self.logfile = logfile
        self.tmp_folder = tempfile.mkdtemp("splash-tests-tmp")
        self.proxy_profiles_path = self._copy_test_folder('proxy_profiles')
        self.js_profiles_path = self._copy_test_folder('js_profiles')
<<<<<<< HEAD
        self.filters_path = self._copy_test_folder('filters')
        self.start_mockserver = start_mockserver
=======

        self.mock_http_port = get_ephemeral_port()
        self.mock_https_port = get_ephemeral_port()
        self.mock_proxy_port = get_ephemeral_port()

        print("mock ports: %s http, %s https, %s proxy" % (
            self.mock_http_port, self.mock_https_port, self.mock_proxy_port))

        self._fix_testproxy_port()
>>>>>>> 5a86e3e6

    def _copy_test_folder(self, src, dst=None):
        src_path = _path(src)
        dst_path = os.path.join(self.tmp_folder, dst or src)
        shutil.copytree(src_path, dst_path)
        return dst_path

    def _fix_testproxy_port(self):
        filename = os.path.join(self.proxy_profiles_path, 'test.ini')
        with open(filename, 'rb') as f:
            data = f.read()
        data = data.replace('8990', str(self.mock_proxy_port))
        with open(filename, 'wb') as f:
            f.write(data)

    def __enter__(self):
<<<<<<< HEAD
        if self.start_mockserver:
            self.mockserver = MockServer()
            self.mockserver.__enter__()
        self.splashserver = SplashServer(
            logfile=self.logfile,
            proxy_profiles_path=self.proxy_profiles_path,
            js_profiles_path=self.js_profiles_path,
            filters_path=self.filters_path,
        )
=======
        self.mockserver = MockServer(
            self.mock_http_port,
            self.mock_https_port,
            self.mock_proxy_port,
        )
        self.mockserver.__enter__()
        self.splashserver = SplashServer(self.logfile, self.proxy_profiles_path,
                                         self.js_profiles_path)
>>>>>>> 5a86e3e6
        self.splashserver.__enter__()
        return self

    def __exit__(self, exc_type, exc_value, traceback):
        self.splashserver.__exit__(None, None, None)
        self.mockserver.__exit__(None, None, None)
        shutil.rmtree(self.tmp_folder)

    def print_output(self):
        print(_non_block_read(self.splashserver.proc.stderr))
        print(_non_block_read(self.mockserver.proc.stdout))


def _path(*args):
    return os.path.join(os.path.dirname(__file__), *args)<|MERGE_RESOLUTION|>--- conflicted
+++ resolved
@@ -50,15 +50,10 @@
         self.logfile = logfile
         self.proxy_profiles_path = proxy_profiles_path
         self.js_profiles_path = js_profiles_path
-<<<<<<< HEAD
         self.filters_path = filters_path
-        self.portnum = portnum if portnum is not None else _ephemeral_port()
-        self.proxy_portnum = proxy_portnum if proxy_portnum is not None else _ephemeral_port()
         self.verbosity = verbosity
-=======
         self.portnum = portnum if portnum is not None else get_ephemeral_port()
         self.proxy_portnum = proxy_portnum if proxy_portnum is not None else get_ephemeral_port()
->>>>>>> 5a86e3e6
         self.tempdir = tempfile.mkdtemp()
 
     def __enter__(self):
@@ -137,10 +132,7 @@
         self.tmp_folder = tempfile.mkdtemp("splash-tests-tmp")
         self.proxy_profiles_path = self._copy_test_folder('proxy_profiles')
         self.js_profiles_path = self._copy_test_folder('js_profiles')
-<<<<<<< HEAD
         self.filters_path = self._copy_test_folder('filters')
-        self.start_mockserver = start_mockserver
-=======
 
         self.mock_http_port = get_ephemeral_port()
         self.mock_https_port = get_ephemeral_port()
@@ -150,7 +142,6 @@
             self.mock_http_port, self.mock_https_port, self.mock_proxy_port))
 
         self._fix_testproxy_port()
->>>>>>> 5a86e3e6
 
     def _copy_test_folder(self, src, dst=None):
         src_path = _path(src)
@@ -167,26 +158,19 @@
             f.write(data)
 
     def __enter__(self):
-<<<<<<< HEAD
-        if self.start_mockserver:
-            self.mockserver = MockServer()
-            self.mockserver.__enter__()
+        self.mockserver = MockServer(
+            self.mock_http_port,
+            self.mock_https_port,
+            self.mock_proxy_port,
+        )
+        self.mockserver.__enter__()
+
         self.splashserver = SplashServer(
             logfile=self.logfile,
             proxy_profiles_path=self.proxy_profiles_path,
             js_profiles_path=self.js_profiles_path,
             filters_path=self.filters_path,
         )
-=======
-        self.mockserver = MockServer(
-            self.mock_http_port,
-            self.mock_https_port,
-            self.mock_proxy_port,
-        )
-        self.mockserver.__enter__()
-        self.splashserver = SplashServer(self.logfile, self.proxy_profiles_path,
-                                         self.js_profiles_path)
->>>>>>> 5a86e3e6
         self.splashserver.__enter__()
         return self
 
