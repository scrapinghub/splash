--- conflicted
+++ resolved
@@ -252,15 +252,9 @@
         # versions have problems with error messages.
 
     def test_unicode_error(self):
-<<<<<<< HEAD
         resp = self.request_lua(u"function main(splash) 'привет' end")
-        self.assertStatusCode(resp, 400)
-        self.assertIn("unexpected symbol", resp.text)
-=======
-        resp = self.request_lua(u"function main(splash) 'привет' end".encode('utf8'))
         self.assertScriptError(resp, ScriptError.LUA_INIT_ERROR,
                                message="unexpected symbol")
->>>>>>> f7957349
 
     def test_user_error(self):
         resp = self.request_lua("""     -- 1
@@ -541,17 +535,9 @@
 
     def assertEvaljsError(self, js, subtype=ScriptError.JS_ERROR, message=None):
         resp = self._evaljs_request(js)
-<<<<<<< HEAD
-        self.assertStatusCode(resp, 400)
-        if isinstance(error_parts, (bytes, six.text_type)):
-            error_parts = [error_parts]
-        for part in error_parts:
-            self.assertIn(part, resp.text)
-=======
         err = self.assertScriptError(resp, subtype, message)
         self.assertEqual(err['info']['splash_method'], 'evaljs')
         return err
->>>>>>> f7957349
 
     def test_numbers(self):
         self.assertEvaljsResult("1.0", 1.0, "number")
@@ -918,16 +904,10 @@
         end
         """)
         self.assertStatusCode(resp, 200)
-<<<<<<< HEAD
-        self.assertEqual(resp.json(), {
-            "err": "SyntaxError: Unexpected token '('",
-        })
-=======
         err = resp.json()['err']
         self.assertEqual(err['type'], ScriptError.JS_ERROR)
         self.assertEqual(err['js_error_type'], 'SyntaxError')
         self.assertEqual(err['splash_method'], 'runjs')
->>>>>>> f7957349
 
     def test_runjs_exception(self):
         resp = self.request_lua("""
@@ -1012,17 +992,9 @@
             return func()
         end
         """)
-<<<<<<< HEAD
-        self.assertStatusCode(resp, 400)
-        if six.PY3:
-            self.assertIn("error during JS function call: 'ABC'", resp.text)
-        else:
-            self.assertIn("error during JS function call: u'ABC'", resp.text)
-=======
         err = self.assertScriptError(resp, ScriptError.JS_ERROR)
         self.assertEqual(err['info']['js_error_message'], 'ABC')
         self.assertEqual(err['info']['js_error_type'], '<custom JS error>')
->>>>>>> f7957349
 
     def test_throw_pcall(self):
         resp = self.request_lua("""
@@ -1047,13 +1019,6 @@
             return func()
         end
         """)
-<<<<<<< HEAD
-        self.assertStatusCode(resp, 400)
-        if six.PY3:
-            self.assertIn("error during JS function call: 'Error: ABC'", resp.text)
-        else:
-            self.assertIn("error during JS function call: u'Error: ABC'", resp.text)
-=======
         err = self.assertScriptError(resp, ScriptError.JS_ERROR)
         self.assertEqual(err['info']['js_error_message'], 'ABC')
         self.assertEqual(err['info']['js_error_type'], 'Error')
@@ -1068,7 +1033,6 @@
         err = self.assertScriptError(resp, ScriptError.JS_ERROR)
         self.assertEqual(err['info']['js_error_message'], '')
         self.assertEqual(err['info']['js_error_type'], 'Error')
->>>>>>> f7957349
 
     def test_throw_error_pcall(self):
         resp = self.request_lua("""
@@ -2583,40 +2547,6 @@
 
     def test_viewport_size_validation(self):
         cases = [
-<<<<<<< HEAD
-            ('()', 'set_viewport_size.* takes exactly 3 arguments',
-             'set_viewport_size.* missing 2 required positional arguments:*'),
-            ('{}', 'set_viewport_size.* takes exactly 3 arguments',
-             'set_viewport_size.* missing 2 required positional arguments:*'),
-            ('(1)', 'set_viewport_size.* takes exactly 3 arguments',
-             'set_viewport_size.* missing 1 required positional argument:*'),
-            ('{1}', 'set_viewport_size.* takes exactly 3 arguments',
-             'set_viewport_size.* missing 1 required positional argument:*'),
-            ('(1, nil)', 'TypeError.*a number is required', None),
-            ('{1, nil}', 'set_viewport_size.* takes exactly 3 arguments',
-             'set_viewport_size.* missing 1 required positional argument:*'),
-            ('(nil, 1)', 'TypeError.*a number is required', None),
-            ('{nil, 1}', 'TypeError.*a number is required', None),
-            ('{width=1}', 'set_viewport_size.* takes exactly 3 arguments',
-             'set_viewport_size.* missing 1 required positional argument:*'),
-            ('{width=1, nil}', 'set_viewport_size.* takes exactly 3 arguments',
-             'set_viewport_size.* missing 1 required positional argument:*'),
-            ('{nil, width=1}', 'set_viewport_size.* takes exactly 3 arguments',
-             'set_viewport_size.* missing 1 required positional argument:*'),
-            ('{height=1}', 'set_viewport_size.* takes exactly 3 arguments',
-             'set_viewport_size.* missing 1 required positional argument:*'),
-            ('{height=1, nil}', 'set_viewport_size.* takes exactly 3 arguments',
-             'set_viewport_size.* missing 1 required positional argument:*'),
-            ('{nil, height=1}', 'set_viewport_size.* takes exactly 3 arguments',
-             'set_viewport_size.* missing 1 required positional argument:*'),
-
-            ('{100, width=200}', 'set_viewport_size.* got multiple values.*width', None),
-            # This thing works.
-            # ('{height=200, 100}', 'set_viewport_size.* got multiple values.*width'),
-
-            ('{100, "a"}', 'TypeError.*a number is required', None),
-            ('{100, {}}', 'TypeError.*a number is required', None),
-=======
             ('()', 'set_viewport_size.* takes exactly 3 arguments'),
             ('{}', 'set_viewport_size.* takes exactly 3 arguments'),
             ('(1)', 'set_viewport_size.* takes exactly 3 arguments'),
@@ -2638,7 +2568,6 @@
 
             ('{100, "a"}', 'a number is required'),
             ('{100, {}}', 'a number is required'),
->>>>>>> f7957349
 
             ('{100, -1}', 'Viewport is out of range', None),
             ('{100, 0}', 'Viewport is out of range', None),
