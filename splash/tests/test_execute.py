# -*- coding: utf-8 -*-
from __future__ import absolute_import
import re
from base64 import standard_b64decode
import unittest
from io import BytesIO
import numbers
import time

from PIL import Image
import requests
import six
import pytest
from splash.exceptions import ScriptError

lupa = pytest.importorskip("lupa")

from splash import __version__ as splash_version
from splash.har_builder import HarBuilder

from . import test_render
from .test_jsonpost import JsonPostRequestHandler
from .utils import NON_EXISTING_RESOLVABLE, SplashServer
from .mockserver import JsRender
from .. import defaults


class BaseLuaRenderTest(test_render.BaseRenderTest):
    endpoint = 'execute'

    def request_lua(self, code, query=None):
        q = {"lua_source": code}
        q.update(query or {})
        return self.request(q)

    def assertScriptError(self, resp, subtype, message=None):
        err = self.assertJsonError(resp, 400, 'ScriptError')
        self.assertEqual(err['info']['type'], subtype)
        if message is not None:
            self.assertRegexpMatches(err['info']['message'], message)
        return err

    def assertErrorLineNumber(self, resp, line_number):
        self.assertEqual(resp.json()['info']['line_number'], line_number)


class MainFunctionTest(BaseLuaRenderTest):
    def test_return_json(self):
        resp = self.request_lua("""
        function main(splash)
          local obj = {key="value"}
          return {
            mystatus="ok",
            number=5,
            float=-0.5,
            obj=obj,
            bool=true,
            bool2=false,
            missing=nil
          }
        end
        """)
        self.assertStatusCode(resp, 200)
        self.assertEqual(resp.headers['content-type'], 'application/json')
        self.assertEqual(resp.json(), {
            "mystatus": "ok",
            "number": 5,
            "float": -0.5,
            "obj": {"key": "value"},
            "bool": True,
            "bool2": False,
        })

    def test_unicode(self):
        resp = self.request_lua(u"""
        function main(splash) return {key="значение"} end
        """)

        self.assertStatusCode(resp, 200)
        self.assertEqual(resp.headers['content-type'], 'application/json')
        self.assertEqual(resp.json(), {"key": u"значение"})

    def test_unicode_direct(self):
        resp = self.request_lua(u"""
        function main(splash)
          return 'привет'
        end
        """)
        self.assertStatusCode(resp, 200)
        self.assertEqual(resp.text, u"привет")
        self.assertEqual(resp.headers['content-type'], 'text/plain; charset=utf-8')

    def test_number(self):
        resp = self.request_lua("function main(splash) return 1 end")
        self.assertStatusCode(resp, 200)
        self.assertEqual(resp.text, "1")
        self.assertEqual(resp.headers['content-type'], 'text/plain; charset=utf-8')

    def test_number_float(self):
        resp = self.request_lua("function main(splash) return 1.5 end")
        self.assertStatusCode(resp, 200)
        self.assertEqual(resp.text, "1.5")
        self.assertEqual(resp.headers['content-type'], 'text/plain; charset=utf-8')

    def test_bool(self):
        resp = self.request_lua("function main(splash) return true end")
        self.assertStatusCode(resp, 200)
        self.assertEqual(resp.text, "True")
        self.assertEqual(resp.headers['content-type'], 'text/plain; charset=utf-8')

    def test_empty(self):
        resp = self.request_lua("function main(splash) end")
        self.assertStatusCode(resp, 200)
        self.assertEqual(resp.text, "")

        resp = self.request_lua("function main() end")
        self.assertStatusCode(resp, 200)
        self.assertEqual(resp.text, "")

    def test_no_main(self):
        resp = self.request_lua("x=1")
        self.assertScriptError(resp, ScriptError.MAIN_NOT_FOUND_ERROR,
                               message="function is not found")

    def test_bad_main(self):
        resp = self.request_lua("main=1")
        self.assertScriptError(resp, ScriptError.BAD_MAIN_ERROR,
                               message="is not a function")

    def test_ugly_main(self):
        resp = self.request_lua("main={coroutine=123}")
        self.assertScriptError(resp, ScriptError.BAD_MAIN_ERROR,
                               message="is not a function")

    def test_nasty_main(self):
        resp = self.request_lua("""
        main = {coroutine=function()
          return {
            send=function() end,
            next=function() end
          }
        end}
        """)
        self.assertScriptError(resp, ScriptError.BAD_MAIN_ERROR,
                               message="is not a function")


class SplashGoTest(BaseLuaRenderTest):
    def test_splash_go_POST(self):
        resp = self.request_lua("""
        function main(splash)
          formdata = {param1="foo", param2="bar"}
          ok, reason = assert(splash:go{splash.args.url, http_method="POST", formdata=formdata})
          return splash:html()
        end
        """, {"url": self.mockurl('postrequest')})
        self.assertStatusCode(resp, 200)
        self.assertIn("param2=bar&amp;param1=foo", resp.text)
        self.assertIn("application/x-www-form-urlencoded", resp.text)

    def test_splash_go_body_and_invalid_method(self):
        resp = self.request_lua("""
        function main(splash)
          ok, reason = splash:go{splash.args.url, http_method="GET", body="something",
                                 baseurl="foo"}
          return splash:html()
        end
        """, {"url": self.mockurl('postrequest')})
        self.assertStatusCode(resp, 400)
        self.assertIn('GET request cannot have body', resp.text)

    def test_splash_POST_json(self):
        json_payload = '{"name": "Frank", "address": "Elmwood Avenue 112"}'
        resp = self.request_lua("""
            function main(splash)
              headers = {}
              headers["content-type"] =  "application/json"
              ok, reason = assert(splash:go{splash.args.url, http_method="POST",
                                     body='%s',
                                     headers=headers})
              return splash:html()
            end
        """ % json_payload, {"url": self.mockurl('postrequest')})

        self.assertStatusCode(resp, 200)
        self.assertIn("application/json", resp.text)
        self.assertIn(json_payload, resp.text)

    def test_go_POST_without_body(self):
        resp = self.request_lua("""
            function main(splash)
              ok, reason = assert(splash:go{splash.args.url, http_method="POST",
                                     headers=headers,
                                     body=""})
              return splash:html()
            end
        """, {"url": self.mockurl('postrequest')})
        self.assertStatusCode(resp, 200)

    def test_splash_go_POST_baseurl(self):
        # if baseurl is passed request is processed differently
        # so this test can fail even if above test goes fine
        resp = self.request_lua("""
        function main(splash)
          formdata = {param1="foo", param2="bar"}
          ok, reason = splash:go{splash.args.url, http_method="post",
                                 body=form_body, baseurl="http://loc",
                                 formdata=formdata}
          return splash:html()
        end
        """, {"url": self.mockurl('postrequest')})
        self.assertStatusCode(resp, 200)
        self.assertIn("param2=bar&amp;param1=foo", resp.text)
        self.assertIn("application/x-www-form-urlencoded", resp.text)

    def test_splash_bad_http_method(self):
        # someone passes "BAD" as HTTP method
        resp = self.request_lua("""
        function main(splash)
          form_body = {param1="foo", param2="bar"}
          ok, reason = splash:go{splash.args.url, http_method="BAD",
                                 body=form_body, baseurl="http://loc"}
          return splash:html()
        end
        """, {"url": self.mockurl('postrequest')})
        self.assertStatusCode(resp, 400)
        self.assertIn('Unsupported HTTP method: BAD', resp.text)

    def test_formdata_and_body_error(self):
        resp = self.request_lua("""
        function main(splash)
          formdata = {param1="foo", param2="bar"}
          ok, reason = splash:go{splash.args.url, http_method="POST",
                                 body="some string", baseurl="http://loc",
                                 formdata=formdata}
          return splash:html()
        end
        """, {"url": self.mockurl('postrequest')})
        self.assertStatusCode(resp, 400)
        self.assertIn("formdata and body cannot be passed", resp.text)

    def test_formdata_in_bad_format(self):
        resp = self.request_lua("""
        function main(splash)
          formdata = "alfaomega"
          ok, reason = splash:go{splash.args.url, http_method="POST",
                                 baseurl="http://loc",
                                 formdata=formdata}
          return splash:html()
        end
        """, {"url": self.mockurl('postrequest')})
        self.assertStatusCode(resp, 400)
        self.assertIn("formdata argument for go() must be Lua table", resp.text)

    def test_POST_body_not_string(self):
        resp = self.request_lua("""
        function main(splash)
          ok, reason = splash:go{splash.args.url, http_method="POST",
                                 baseurl="http://loc", body={a=1}}
          return splash:html()
        end
        """, {"url": self.mockurl('postrequest')})
        self.assertStatusCode(resp, 400)
        self.assertIn("request body must be string", resp.text)


class ResultContentTypeTest(BaseLuaRenderTest):
    def test_content_type(self):
        resp = self.request_lua("""
        function main(splash)
          splash:set_result_content_type('text/plain')
          return "hi!"
        end
        """)
        self.assertStatusCode(resp, 200)
        self.assertEqual(resp.headers['content-type'], 'text/plain')
        self.assertEqual(resp.text, 'hi!')

    def test_content_type_ignored_for_tables(self):
        resp = self.request_lua("""
        function main(splash)
          splash:set_result_content_type('text/plain')
          return {hi="hi!"}
        end
        """)
        self.assertStatusCode(resp, 200)
        self.assertEqual(resp.headers['content-type'], 'application/json')
        self.assertEqual(resp.text, '{"hi": "hi!"}')

    def test_bad_content_type(self):
        resp = self.request_lua("""
        function main(splash)
          splash:set_result_content_type(55)
          return "hi!"
        end
        """)
        err = self.assertScriptError(resp, ScriptError.SPLASH_LUA_ERROR,
                                     message='argument must be a string')
        self.assertEqual(err['info']['splash_method'], 'set_result_content_type')

        resp = self.request_lua("""
        function main(splash)
          splash:set_result_content_type()
          return "hi!"
        end
        """)
        self.assertScriptError(resp, ScriptError.SPLASH_LUA_ERROR)

    def test_bad_content_type_func(self):
        resp = self.request_lua("""
        function main(splash)
          splash:set_result_content_type(function () end)
          return "hi!"
        end
        """)
        err = self.assertScriptError(resp, ScriptError.SPLASH_LUA_ERROR,
                                     message='argument must be a string')
        self.assertEqual(err['info']['splash_method'], 'set_result_content_type')


class ResultHeaderTest(BaseLuaRenderTest):
    def test_result_header_set(self):
        resp = self.request_lua("""
        function main(splash)
            splash:set_result_header("foo", "bar")
            return "hi!"
        end
        """)
        self.assertStatusCode(resp, 200)
        self.assertIn("foo", resp.headers)
        self.assertEqual(resp.headers.get("foo"), "bar")

    def test_bad_result_header_set(self):
        resp = self.request_lua("""
        function main(splash)
            splash:set_result_header({}, {})
            return "hi!"
        end
        """)
        err = self.assertScriptError(resp, ScriptError.SPLASH_LUA_ERROR,
                                     message='arguments must be strings')
        self.assertEqual(err['info']['splash_method'], 'set_result_header')
        self.assertErrorLineNumber(resp, 3)

    def test_unicode_headers_raise_bad_request(self):
        resp = self.request_lua(u"""
        function main(splash)
            splash:set_result_header("paweł", "kiść")
            return "hi!"
        end
        """)
        err = self.assertScriptError(resp, ScriptError.SPLASH_LUA_ERROR,
                                     message='must be ascii')
        self.assertEqual(err['info']['splash_method'], 'set_result_header')
        self.assertErrorLineNumber(resp, 3)


class ErrorsTest(BaseLuaRenderTest):
    def test_syntax_error(self):
        resp = self.request_lua("function main(splash) sdhgfsajhdgfjsahgd end")
        # XXX: message='syntax error' is not checked because older Lua 5.2
        # versions have problems with error messages.
        self.assertScriptError(resp, ScriptError.LUA_INIT_ERROR)

    def test_syntax_error_toplevel(self):
        resp = self.request_lua("sdg; function main(splash) sdhgfsajhdgfjsahgd end")
        self.assertScriptError(resp, ScriptError.LUA_INIT_ERROR)
        # XXX: message='syntax error' is not checked because older Lua 5.2
        # versions have problems with error messages.

    def test_unicode_error(self):
        resp = self.request_lua(u"function main(splash) 'привет' end")
        self.assertScriptError(resp, ScriptError.LUA_INIT_ERROR,
                               message="unexpected symbol")

    def test_user_error(self):
        resp = self.request_lua("""     -- 1
        function main(splash)           -- 2
          error("User Error Happened")  -- 3  <-
        end
        """)
        self.assertScriptError(resp, ScriptError.LUA_ERROR,
                               message="User Error Happened")
        self.assertErrorLineNumber(resp, 3)

    @pytest.mark.xfail(reason="not implemented, nice to have")
    def test_user_error_table(self):
        resp = self.request_lua("""           -- 1
        function main(splash)                 -- 2
          error({tp="user error", msg=123})   -- 3  <-
        end
        """)
        err = self.assertScriptError(resp, ScriptError.LUA_ERROR)
        self.assertEqual(err['info']['error'],
                         {'tp': 'user error', 'msg': 123})
        self.assertErrorLineNumber(resp, 3)

    def test_bad_splash_attribute(self):
        resp = self.request_lua("""
        function main(splash)
          local x = splash.foo
          return x == nil
        end
        """)
        self.assertStatusCode(resp, 200)
        self.assertEqual(resp.text, "True")

    def test_return_multiple(self):
        resp = self.request_lua("function main(splash) return 'foo', 'bar' end")
        self.assertStatusCode(resp, 200)
        self.assertEqual(resp.json(), ["foo", "bar"])

    def test_return_splash(self):
        resp = self.request_lua("function main(splash) return splash end")
        self.assertScriptError(resp, ScriptError.BAD_MAIN_ERROR)

    def test_return_function(self):
        resp = self.request_lua("function main(s) return function() end end")
        self.assertScriptError(resp, ScriptError.BAD_MAIN_ERROR,
                               message="function objects are not allowed")

    def test_return_coroutine(self):
        resp = self.request_lua("""
        function main(splash)
          return coroutine.create(function() end)
        end
        """)
        self.assertScriptError(resp, ScriptError.LUA_ERROR,
                               message="(a nil value)")

    def test_return_coroutine_nosandbox(self):
        with SplashServer(extra_args=['--disable-lua-sandbox']) as splash:
            resp = requests.get(
                url=splash.url("execute"),
                params={
                    'lua_source': """
                        function main(splash)
                            return coroutine.create(function() end)
                        end
                    """
                },
            )
            self.assertScriptError(resp, ScriptError.BAD_MAIN_ERROR,
                                   message="function objects are not allowed")

    def test_return_started_coroutine(self):
        resp = self.request_lua("""               -- 1
        function main(splash)                     -- 2
          local co = coroutine.create(function()  -- 3  <-
            coroutine.yield()                     -- 4
          end)
          coroutine.resume(co)
          return co
        end
        """)
        self.assertScriptError(resp, ScriptError.LUA_ERROR,
                               message="(a nil value)")
        self.assertErrorLineNumber(resp, 3)

    def test_return_started_coroutine_nosandbox(self):
        with SplashServer(extra_args=['--disable-lua-sandbox']) as splash:
            resp = requests.get(
                url=splash.url("execute"),
                params={
                    'lua_source': """                            -- 1
                        function main(splash)                    -- 2
                          local co = coroutine.create(function() -- 3
                            coroutine.yield()                    -- 4
                          end)                                   -- 5
                          coroutine.resume(co)                   -- 6
                          return co                              -- 7
                        end                                      -- 8
                    """
                },
            )
            self.assertScriptError(resp, ScriptError.BAD_MAIN_ERROR,
                                   message="thread objects are not allowed")

    def test_error_line_number_attribute_access(self):
        resp = self.request_lua("""                -- 1
        function main(splash)                      -- 2
           local x = 5                             -- 3
           splash.set_result_content_type("hello") -- 4
        end                                        -- 5
        """)
        self.assertScriptError(resp, ScriptError.SPLASH_LUA_ERROR)
        self.assertErrorLineNumber(resp, 4)

    def test_error_line_number_bad_argument(self):
        resp = self.request_lua("""
        function main(splash)
           local x = 5
           splash:set_result_content_type(48)
        end
        """)
        self.assertScriptError(resp, ScriptError.SPLASH_LUA_ERROR)
        self.assertErrorLineNumber(resp, 4)

    def test_error_line_number_wrong_keyword_argument(self):
        resp = self.request_lua("""                         -- 1
        function main(splash)                               -- 2
           splash:set_result_content_type{content_type=48}  -- 3  <--
        end                                                 -- 4
        """)
        self.assertScriptError(resp, ScriptError.SPLASH_LUA_ERROR)
        self.assertErrorLineNumber(resp, 3)

    def test_pcall_wrong_keyword_arguments(self):
        resp = self.request_lua("""
        function main(splash)
           local x = function()
               return splash:wait{timeout=0.7}
           end
           local ok, res = pcall(x)
           return {ok=ok, res=res}
        end
        """)
        self.assertStatusCode(resp, 200)
        data = resp.json()
        self.assertEqual(data["ok"], False)


class EnableDisableJSTest(BaseLuaRenderTest):
    def test_disablejs(self):
        resp = self.request_lua("""
        function main(splash)
            assert(splash.js_enabled==true)
            splash.js_enabled = false
            splash:go(splash.args.url)
            local html = splash:html()
            return html
        end
        """, {
            'url': self.mockurl('jsrender'),
        })
        self.assertStatusCode(resp, 200)
        self.assertIn(u'Before', resp.text)

    def test_enablejs(self):
        resp = self.request_lua("""
        function main(splash)
            splash.js_enabled = true
            splash:go(splash.args.url)
            local html = splash:html()
            return html
        end
        """, {
            'url': self.mockurl('jsrender'),
        })
        self.assertStatusCode(resp, 200)
        self.assertNotIn(u'Before', resp.text)

    def test_disablejs_after_splash_go(self):
        resp = self.request_lua("""
        function main(splash)
            splash:go(splash.args.url)
            splash.js_enabled = false
            local html = splash:html()
            return html
        end
        """, {
            'url': self.mockurl('jsrender'),
        })
        self.assertStatusCode(resp, 200)
        self.assertNotIn(u'Before', resp.text)

    def test_multiple(self):
        resp = self.request_lua("""
        function main(splash)
            splash:go(splash.args.url)
            splash.js_enabled = false
            local html_1 = splash:html()
            splash:go(splash.args.url)
            return {html_1=html_1, html_2=splash:html()}
        end
        """, {
            'url': self.mockurl('jsrender')
        })
        self.assertStatusCode(resp, 200)
        data = resp.json()
        self.assertNotIn(u'Before', data['html_1'])
        self.assertIn(u'Before', data['html_2'])


class ImageRenderTest(BaseLuaRenderTest):
    def test_disable_images_attr(self):
        resp = self.request_lua("""
        function main(splash)
            splash.images_enabled = false
            splash:go(splash.args.url)
            local res = splash:evaljs("document.getElementById('foo').clientHeight")
            return {res=res}
        end
        """, {'url': self.mockurl("show-image")})
        self.assertEqual(resp.json()['res'], 0)

    def test_disable_images_method(self):
        resp = self.request_lua("""
        function main(splash)
            splash:set_images_enabled(false)
            splash:go(splash.args.url)
            local res = splash:evaljs("document.getElementById('foo').clientHeight")
            return {res=res}
        end
        """, {'url': self.mockurl("show-image")})
        self.assertEqual(resp.json()['res'], 0)

    def test_enable_images_attr(self):
        resp = self.request_lua("""
        function main(splash)
            splash.images_enabled = false
            splash.images_enabled = true
            splash:go(splash.args.url)
            local res = splash:evaljs("document.getElementById('foo').clientHeight")
            return {res=res}
        end
        """, {'url': self.mockurl("show-image")})
        self.assertEqual(resp.json()['res'], 50)

    def test_enable_images_method(self):
        resp = self.request_lua("""
        function main(splash)
            splash:set_images_enabled(false)
            splash:set_images_enabled(true)
            splash:go(splash.args.url)
            local res = splash:evaljs("document.getElementById('foo').clientHeight")
            return {res=res}
        end
        """, {'url': self.mockurl("show-image")})
        self.assertEqual(resp.json()['res'], 50)


class EvaljsTest(BaseLuaRenderTest):
    def _evaljs_request(self, js):
        return self.request_lua("""
        function main(splash)
            local res = splash:evaljs([[%s]])
            return {res=res, tp=type(res)}
        end
        """ % js)

    def assertEvaljsResult(self, js, result, type):
        resp = self._evaljs_request(js)
        self.assertStatusCode(resp, 200)
        expected = {'tp': type}
        if result is not None:
            expected['res'] = result
        self.assertEqual(resp.json(), expected)

    def assertEvaljsError(self, js, subtype=ScriptError.JS_ERROR, message=None):
        resp = self._evaljs_request(js)
        err = self.assertScriptError(resp, subtype, message)
        self.assertEqual(err['info']['splash_method'], 'evaljs')
        return err

    def test_numbers(self):
        self.assertEvaljsResult("1.0", 1.0, "number")
        self.assertEvaljsResult("1", 1, "number")
        self.assertEvaljsResult("1+2", 3, "number")

    def test_inf(self):
        self.assertEvaljsResult("1/0", float('inf'), "number")
        self.assertEvaljsResult("-1/0", float('-inf'), "number")

    def test_string(self):
        self.assertEvaljsResult("'foo'", u'foo', 'string')

    def test_bool(self):
        self.assertEvaljsResult("true", True, 'boolean')

    def test_undefined(self):
        self.assertEvaljsResult("undefined", None, 'nil')

    def test_null(self):
        # XXX: null is converted to an empty string by QT,
        # we can't distinguish it from a "real" empty string.
        self.assertEvaljsResult("null", "", 'string')

    def test_unicode_string(self):
        self.assertEvaljsResult("'привет'", u'привет', 'string')

    def test_unicode_string_in_object(self):
        self.assertEvaljsResult(
            'var o={}; o["ключ"] = "значение"; o',
            {u'ключ': u'значение'},
            'table'
        )

    def test_nested_object(self):
        self.assertEvaljsResult(
            'var o={}; o["x"] = {}; o["x"]["y"] = 5; o["z"] = "foo"; o',
            {"x": {"y": 5}, "z": "foo"},
            'table'
        )

    def test_array(self):
        self.assertEvaljsResult(
            'x = [3, 2, 1, "foo", ["foo", [], "bar"], {}]; x',
            [3, 2, 1, "foo", ["foo", [], "bar"], {}],
            'table',
        )

    def test_self_referencing(self):
        self.assertEvaljsResult(
            'var o={}; o["x"] = "5"; o["y"] = o; o',
            {"x": "5"},  # self reference is discarded
            'table'
        )

    def test_function(self):
        # XXX: functions are not returned by QT
        self.assertEvaljsResult(
            "x = function(){return 5}; x",
            {},
            "table"
        )

    def test_function_direct_unwrapped(self):
        # XXX: this is invaild syntax
        self.assertEvaljsError("function(){return 5}", message='SyntaxError')

    def test_function_direct(self):
        # XXX: functions are returned as empty tables by QT
        self.assertEvaljsResult("(function(){return 5})", {}, "table")

    def test_object_with_function(self):
        # XXX: complex objects like function values are unsupported
        self.assertEvaljsError('{"x":2, "y": function(){}}')

    def test_function_call(self):
        self.assertEvaljsResult(
            "function x(){return 5}; x();",
            5,
            "number"
        )

    def test_dateobj(self):
        # XXX: Date objects are converted to ISO8061 strings.
        # Does it make sense to do anything else with them?
        # E.g. make them available to Lua as tables?
        self.assertEvaljsResult(
            'x = new Date("21 May 1958 10:12 UTC"); x',
            "1958-05-21T10:12:00Z",
            "string"
        )

    def test_syntax_error(self):
        err = self.assertEvaljsError("x--4")
        self.assertEqual(err['info']['js_error_type'], 'SyntaxError')

    def test_throw_string(self):
        err = self.assertEvaljsError("(function(){throw 'ABC'})();")
        self.assertEqual(err['info']['js_error_type'], '<custom JS error>')
        self.assertEqual(err['info']['js_error_message'], 'ABC')

        err = self.assertEvaljsError("throw 'ABC'")
        self.assertEqual(err['info']['js_error_type'], '<custom JS error>')
        self.assertEqual(err['info']['js_error_message'], 'ABC')

    def test_throw_error(self):
        err = self.assertEvaljsError("(function(){throw new Error('ABC')})();")
        self.assertEqual(err['info']['js_error_type'], 'Error')
        self.assertEqual(err['info']['js_error_message'], 'ABC')


class WaitForResumeTest(BaseLuaRenderTest):
    def _wait_for_resume_request(self, js, timeout=1.0):
        return self.request_lua("""
        function main(splash)
            local result, error = splash:wait_for_resume([[%s]], %.1f)
            local response = {}

            if result ~= nil then
                response["value"] = result["value"]
                response["value_type"] = type(result["value"])
            else
                response["error"] = error
            end

            return response
        end
        """ % (js, timeout))

    def test_return_undefined(self):
        resp = self._wait_for_resume_request("""
            function main(splash) {
                splash.resume();
            }
        """)
        self.assertStatusCode(resp, 200)
        # A Lua table with a nil value is equivalent to not setting that
        # key/value pair at all, so there is no "result" key in the response.
        self.assertEqual(resp.json(), {"value_type": "nil"})

    def test_return_null(self):
        resp = self._wait_for_resume_request("""
            function main(splash) {
                splash.resume(null);
            }
        """)
        self.assertStatusCode(resp, 200)
        self.assertEqual(resp.json(), {"value": "", "value_type": "string"})

    def test_return_string(self):
        resp = self._wait_for_resume_request("""
            function main(splash) {
                splash.resume("ok");
            }
        """)
        self.assertStatusCode(resp, 200)
        self.assertEqual(resp.json(), {"value": "ok", "value_type": "string"})

    def test_return_non_ascii_string(self):
        resp = self._wait_for_resume_request("""
            function main(splash) {
                splash.resume("你好");
            }
        """)
        self.assertStatusCode(resp, 200)
        self.assertEqual(resp.json(), {"value": u"你好", "value_type": "string"})

    def test_return_int(self):
        resp = self._wait_for_resume_request("""
            function main(splash) {
                splash.resume(42);
            }
        """)
        self.assertStatusCode(resp, 200)
        self.assertEqual(resp.json(), {"value": 42, "value_type": "number"})

    def test_return_float(self):
        resp = self._wait_for_resume_request("""
            function main(splash) {
                splash.resume(1234.5);
            }
        """)
        self.assertStatusCode(resp, 200)
        self.assertEqual(resp.json(), {"value": 1234.5, "value_type": "number"})

    def test_return_boolean(self):
        resp = self._wait_for_resume_request("""
            function main(splash) {
                splash.resume(true);
            }
        """)
        self.assertStatusCode(resp, 200)
        self.assertEqual(resp.json(), {"value": True, "value_type": "boolean"})

    def test_return_list(self):
        resp = self._wait_for_resume_request("""
            function main(splash) {
                splash.resume([1,2,'red','blue']);
            }
        """)
        self.assertStatusCode(resp, 200)
        self.assertEqual(resp.json(), {
            "value": [1, 2, 'red', 'blue'],
            "value_type": "table"}
                         )

    def test_return_dict(self):
        resp = self._wait_for_resume_request("""
            function main(splash) {
                splash.resume({'stomach':'empty','brain':'crazy'});
            }
        """)
        self.assertStatusCode(resp, 200)
        self.assertEqual(resp.json(), {
            "value": {'stomach': 'empty', 'brain': 'crazy'},
            "value_type": "table"}
                         )

    def test_return_additional_keys(self):
        resp = self.request_lua("""
        function main(splash)
            local result, error = splash:wait_for_resume([[
                function main(splash) {
                    splash.set("foo", "bar");
                    splash.resume("ok");
                }
            ]])

            return result
        end""")
        self.assertStatusCode(resp, 200)
        self.assertEqual(resp.json(), {'foo': 'bar', 'value': 'ok'})

    def test_delayed_return(self):
        resp = self._wait_for_resume_request("""
            function main(splash) {
                setTimeout(function () {
                    splash.resume("ok");
                }, 100);
            }
        """)
        self.assertStatusCode(resp, 200)
        self.assertEqual(resp.json(), {"value": "ok", "value_type": "string"})

    def test_error_string(self):
        resp = self._wait_for_resume_request("""
            function main(splash) {
                splash.error("not ok");
            }
        """)
        self.assertStatusCode(resp, 200)
        self.assertEqual(resp.json(), {"error": "JavaScript error: not ok"})

    def test_timed_out(self):
        resp = self._wait_for_resume_request("""
            function main(splash) {
                setTimeout(function () {
                    splash.resume("ok");
                }, 2500);
            }
        """, timeout=0.1)
        expected_error = 'JavaScript error: One shot callback timed out' \
                         ' while waiting for resume() or error().'
        self.assertStatusCode(resp, 200)
        self.assertEqual(resp.json(), {"error": expected_error})

    def test_missing_main_function(self):
        resp = self._wait_for_resume_request("""
            function foo(splash) {
                setTimeout(function () {
                    splash.resume("ok");
                }, 500);
            }
        """)
        self.assertScriptError(resp, ScriptError.LUA_ERROR,
                               message=r"no main\(\) function defined")

    def test_js_syntax_error(self):
        resp = self._wait_for_resume_request("""
            function main(splash) {
                )
                setTimeout(function () {
                    splash.resume("ok");
                }, 500);
            }
        """)
        # XXX: why is it LUA_ERROR, not JS_ERROR? Should we change that?
        self.assertScriptError(resp, ScriptError.LUA_ERROR,
                               message="SyntaxError")

    def test_navigation_cancels_resume(self):
        resp = self._wait_for_resume_request("""
            function main(splash) {
                location.href = '%s';
            }
        """ % self.mockurl('/'))
        json = resp.json()
        self.assertStatusCode(resp, 200)
        self.assertIn('error', json)
        self.assertIn('canceled', json['error'])

    def test_cannot_resume_twice(self):
        """
        We can't easily test that resuming twice throws an exception,
        because that exception is thrown in Python code after Lua has already
        resumed. The server log (if set to verbose) will show the stack trace,
        but Lua will have no idea that it happened; indeed, that's the
        _whole purpose_ of the one shot callback.

        We can at least verify that if resume is called multiple times,
        then the first value is returned and subsequent values are ignored.
        """

        resp = self._wait_for_resume_request("""
            function main(splash) {
                splash.resume('ok');
                setTimeout(function () {
                    splash.resume('not ok');
                }, 500);
            }
        """)
        self.assertStatusCode(resp, 200)
        self.assertEqual(resp.json(), {"value": "ok", "value_type": "string"})


class RunjsTest(BaseLuaRenderTest):
    def test_define_variable(self):
        resp = self.request_lua("""
        function main(splash)
            assert(splash:runjs("x=5"))
            return {x=splash:evaljs("x")}
        end
        """)
        self.assertStatusCode(resp, 200)
        self.assertEqual(resp.json(), {"x": 5})

    def test_runjs_undefined(self):
        resp = self.request_lua("""
        function main(splash)
            assert(splash:runjs("undefined"))
            return {ok=true}
        end
        """)
        self.assertStatusCode(resp, 200)
        self.assertEqual(resp.json(), {"ok": True})

    def test_define_function(self):
        resp = self.request_lua("""
        function main(splash)
            assert(splash:runjs("egg = function(){return 'spam'};"))
            local egg = splash:jsfunc("window.egg")
            return {egg=egg()}
        end
        """)
        self.assertStatusCode(resp, 200)
        self.assertEqual(resp.json(), {"egg": "spam"})

    def test_runjs_syntax_error(self):
        resp = self.request_lua("""
        function main(splash)
            local res, err = splash:runjs("function()")
            return {res=res, err=err}
        end
        """)
        self.assertStatusCode(resp, 200)
        err = resp.json()['err']
        self.assertEqual(err['type'], ScriptError.JS_ERROR)
        self.assertEqual(err['js_error_type'], 'SyntaxError')
        self.assertEqual(err['splash_method'], 'runjs')

    def test_runjs_exception(self):
        resp = self.request_lua("""
        function main(splash)
            local res, err = splash:runjs("var x = y;")
            return {res=res, err=err}
        end
        """)
        self.assertStatusCode(resp, 200)
        err = resp.json()['err']
        self.assertEqual(err['type'], ScriptError.JS_ERROR)
        self.assertEqual(err['js_error_type'], 'ReferenceError')
        self.assertRegexpMatches(err['message'], "Can't find variable")
        self.assertEqual(err['splash_method'], 'runjs')


class JsfuncTest(BaseLuaRenderTest):
    def assertJsfuncResult(self, source, arguments, result):
        resp = self.request_lua("""
        function main(splash)
            local func = splash:jsfunc([[%s]])
            return func(%s)
        end
        """ % (source, arguments))
        self.assertStatusCode(resp, 200)
        if isinstance(result, (dict, list)):
            self.assertEqual(resp.json(), result)
        else:
            self.assertEqual(resp.text, result)

    def test_Math(self):
        self.assertJsfuncResult("Math.pow", "5, 2", "25")

    def test_helloworld(self):
        self.assertJsfuncResult(
            "function(s) {return 'Hello, ' + s;}",
            "'world!'",
            "Hello, world!"
        )

    def test_object_argument(self):
        self.assertJsfuncResult(
            "function(obj) {return obj.foo;}",
            "{foo='bar'}",
            "bar",
        )

    def test_object_result(self):
        self.assertJsfuncResult(
            "function(obj) {return obj.foo;}",
            "{foo={x=5, y=10}}",
            {"x": 5, "y": 10},
        )

    def test_object_result_pass(self):
        resp = self.request_lua("""
        function main(splash)
            local func1 = splash:jsfunc("function(){return {foo:{x:5}}}")
            local func2 = splash:jsfunc("function(obj){return obj.foo}")
            local obj = func1()
            return func2(obj)
        end
        """)
        self.assertStatusCode(resp, 200)
        self.assertEqual(resp.json(), {"x": 5})

    def test_bool(self):
        is5 = "function(num){return num==5}"
        self.assertJsfuncResult(is5, "5", "True")
        self.assertJsfuncResult(is5, "6", "False")

    def test_undefined_result(self):
        self.assertJsfuncResult("function(){}", "", "None")

    def test_undefined_argument(self):
        self.assertJsfuncResult("function(foo){return foo}", "", "None")

    def test_throw_string(self):
        resp = self.request_lua("""
        function main(splash)
            local func = splash:jsfunc("function(){throw 'ABC'}")
            return func()
        end
        """)
        err = self.assertScriptError(resp, ScriptError.JS_ERROR)
        self.assertEqual(err['info']['js_error_message'], 'ABC')
        self.assertEqual(err['info']['js_error_type'], '<custom JS error>')

    def test_throw_pcall(self):
        resp = self.request_lua("""
        function main(splash)
            local func = splash:jsfunc("function(){throw 'ABC'}")
            local ok, res = pcall(func)
            return {ok=ok, res=res}
        end
        """)
        self.assertStatusCode(resp, 200)
        data = resp.json()
        self.assertEqual(data["ok"], False)
        if six.PY3:
            self.assertIn("error during JS function call: 'ABC'", data[u"res"])
        else:
            self.assertIn("error during JS function call: u'ABC'", data[u"res"])

    def test_throw_error(self):
        resp = self.request_lua("""
        function main(splash)
            local func = splash:jsfunc("function(){throw new Error('ABC')}")
            return func()
        end
        """)
        err = self.assertScriptError(resp, ScriptError.JS_ERROR)
        self.assertEqual(err['info']['js_error_message'], 'ABC')
        self.assertEqual(err['info']['js_error_type'], 'Error')

    def test_throw_error_empty(self):
        resp = self.request_lua("""
        function main(splash)
            local func = splash:jsfunc("function(){throw new Error()}")
            return func()
        end
        """)
        err = self.assertScriptError(resp, ScriptError.JS_ERROR)
        self.assertEqual(err['info']['js_error_message'], '')
        self.assertEqual(err['info']['js_error_type'], 'Error')

    def test_throw_error_pcall(self):
        resp = self.request_lua("""
        function main(splash)
            local func = splash:jsfunc("function(){throw new Error('ABC')}")
            local ok, res = pcall(func)
            return {ok=ok, res=res}
        end
        """)
        self.assertStatusCode(resp, 200)
        data = resp.json()
        self.assertEqual(data["ok"], False)
        if six.PY3:
            self.assertIn("error during JS function call: 'Error: ABC'", data[u"res"])
        else:
            self.assertIn("error during JS function call: u'Error: ABC'", data[u"res"])

    def test_js_syntax_error(self):
        resp = self.request_lua("""
        function main(splash)
            local func = splash:jsfunc("function(){")
            return func()
        end
        """)
        err = self.assertScriptError(resp, ScriptError.JS_ERROR)
        self.assertEqual(err['info']['js_error_type'], 'SyntaxError')

    def test_js_syntax_error_brace(self):
        resp = self.request_lua("""
        function main(splash)
            local func = splash:jsfunc('); window.alert("hello")')
            return func()
        end
        """)
        err = self.assertScriptError(resp, ScriptError.JS_ERROR)
        self.assertEqual(err['info']['js_error_type'], 'SyntaxError')

    def test_array_result(self):
        self.assertJsfuncResult(
            "function(){return [1, 2, 'foo']}",
            "",
            [1, 2, "foo"]
        )

    def test_array_result_processed(self):
        # XXX: note that index is started from 1
        resp = self.request_lua("""
        function main(splash)
            local func = splash:jsfunc("function(){return [1, 2, 'foo']}")
            local arr = func()
            local first = arr[1]
            return {arr=arr, first=1, tp=type(arr)}
        end
        """)
        self.assertStatusCode(resp, 200)
        self.assertEqual(resp.json(), {"arr": [1, 2, "foo"], "first": 1, "tp": "table"})

    def test_array_argument(self):
        # XXX: note that index is started from 1
        self.assertJsfuncResult(
            "function(arr){return arr[1]}",
            "{5, 6, 'foo'}",
            "5",
        )

    # this doesn't work because table is passed as an object
    @pytest.mark.xfail
    def test_array_length(self):
        self.assertJsfuncResult(
            "function(arr){return arr.length}",
            "{5, 6, 'foo'}",
            "3",
        )

    def test_jsfunc_attributes(self):
        resp = self.request_lua("""                                 -- 1
        function main(splash)                                       -- 2
            local func = splash:jsfunc("function(){return 123}")    -- 3
            return func.source                                      -- 4  <-
        end
        """)
        err = self.assertScriptError(resp, ScriptError.LUA_ERROR,
                                     message="attempt to index")
        self.assertEqual(err['info']['line_number'], 4)

    def test_private_jsfunc_not_available(self):
        resp = self.request_lua("""
        function main(splash)
            return {ok = splash.private_jsfunc == nil}
        end
        """)
        self.assertStatusCode(resp, 200)
        self.assertEqual(resp.json()[u'ok'], True)

    def test_private_jsfunc_attributes(self):
        resp = self.request_lua("""                                      -- 1
        function main(splash)                                            -- 2
            local func = splash:private_jsfunc("function(){return 123}") -- 3 <-
            return func.source                                           -- 4
        end
        """)
        err = self.assertScriptError(resp, ScriptError.LUA_ERROR)
        self.assertEqual(err['info']['line_number'], 3)


class WaitTest(BaseLuaRenderTest):
    def wait(self, wait_args, request_args=None):
        code = """
        function main(splash)
          local ok, reason = splash:wait%s
          return {ok=ok, reason=reason}
        end
        """ % wait_args
        return self.request_lua(code, request_args)

    def go_and_wait(self, wait_args, request_args):
        code = """
        function main(splash)
          assert(splash:go(splash.args.url))
          local ok, reason = splash:wait%s
          return {ok=ok, reason=reason}
        end
        """ % wait_args
        return self.request_lua(code, request_args)

    def test_timeout(self):
        resp = self.wait("(0.01)", {"timeout": 0.1})
        self.assertStatusCode(resp, 200)

        resp = self.wait("(1)", {"timeout": 0.1})
        err = self.assertJsonError(resp, 504, "GlobalTimeoutError")
        self.assertEqual(err['info']['timeout'], 0.1)

    def test_wait_success(self):
        resp = self.wait("(0.01)")
        self.assertStatusCode(resp, 200)
        self.assertEqual(resp.json(), {"ok": True})

    def test_wait_noredirect(self):
        resp = self.wait("{time=0.01, cancel_on_redirect=true}")
        self.assertStatusCode(resp, 200)
        self.assertEqual(resp.json(), {"ok": True})

    def test_wait_redirect_nocancel(self):
        # jsredirect-timer redirects after 0.1ms
        resp = self.go_and_wait(
            "{time=0.2, cancel_on_redirect=false}",
            {'url': self.mockurl("jsredirect-timer")}
        )
        self.assertStatusCode(resp, 200)
        self.assertEqual(resp.json(), {"ok": True})

    def test_wait_redirect_cancel(self):
        # jsredirect-timer redirects after 0.1ms
        resp = self.go_and_wait(
            "{time=0.2, cancel_on_redirect=true}",
            {'url': self.mockurl("jsredirect-timer")}
        )
        self.assertStatusCode(resp, 200)
        self.assertEqual(resp.json(), {"reason": "redirect"})  # ok is nil

    @unittest.skipIf(NON_EXISTING_RESOLVABLE, "non existing hosts are resolvable")
    def test_wait_onerror(self):
        resp = self.go_and_wait(
            "{time=2., cancel_on_redirect=false, cancel_on_error=true}",
            {'url': self.mockurl("jsredirect-non-existing")}
        )
        self.assertStatusCode(resp, 200)
        self.assertEqual(resp.json(), {"reason": "network3"})  # ok is nil

    @unittest.skipIf(NON_EXISTING_RESOLVABLE, "non existing hosts are resolvable")
    def test_wait_onerror_nocancel(self):
        resp = self.go_and_wait(
            "{time=2., cancel_on_redirect=false, cancel_on_error=false}",
            {'url': self.mockurl("jsredirect-non-existing")}
        )
        self.assertStatusCode(resp, 200)
        self.assertEqual(resp.json(), {"ok": True})

    @unittest.skipIf(NON_EXISTING_RESOLVABLE, "non existing hosts are resolvable")
    def test_wait_onerror_nocancel_redirect(self):
        resp = self.go_and_wait(
            "{time=2., cancel_on_redirect=true, cancel_on_error=false}",
            {'url': self.mockurl("jsredirect-non-existing")}
        )
        self.assertStatusCode(resp, 200)
        self.assertEqual(resp.json(), {"reason": "redirect"})

    def test_wait_badarg(self):
        resp = self.wait('{time="sdf"}')
        self.assertScriptError(resp, ScriptError.SPLASH_LUA_ERROR)

    def test_wait_badarg2(self):
        resp = self.wait('{time="sdf"}')
        self.assertScriptError(resp, ScriptError.SPLASH_LUA_ERROR)

    def test_wait_good_string(self):
        resp = self.wait('{time="0.01"}')
        self.assertStatusCode(resp, 200)
        self.assertEqual(resp.json(), {"ok": True})

    def test_wait_noargs(self):
        resp = self.wait('()')
        self.assertScriptError(resp, ScriptError.SPLASH_LUA_ERROR)

    def test_wait_time_missing(self):
        resp = self.wait('{cancel_on_redirect=false}')
        self.assertScriptError(resp, ScriptError.SPLASH_LUA_ERROR)

    def test_wait_unknown_args(self):
        resp = self.wait('{ttime=0.5}')
        self.assertScriptError(resp, ScriptError.SPLASH_LUA_ERROR)

    def test_wait_negative(self):
        resp = self.wait('(-0.2)')
        self.assertScriptError(resp, ScriptError.SPLASH_LUA_ERROR)


class ArgsTest(BaseLuaRenderTest):
    def args_request(self, query):
        func = """
        function main(splash)
          return {args=splash.args}
        end
        """
        return self.request_lua(func, query)

    def assertArgs(self, query):
        resp = self.args_request(query)
        self.assertStatusCode(resp, 200)
        data = resp.json()["args"]
        data.pop('lua_source')
        data.pop('uid')
        return data

    def assertArgsPassed(self, query):
        args = self.assertArgs(query)
        self.assertEqual(args, query)
        return args

    def test_known_args(self):
        self.assertArgsPassed({"wait": "1.0"})
        self.assertArgsPassed({"timeout": "2.0"})
        self.assertArgsPassed({"url": "foo"})

    def test_unknown_args(self):
        self.assertArgsPassed({"foo": "bar"})

    def test_filters_validation(self):
        # 'global' known arguments are still validated
        resp = self.args_request({"filters": 'foo,bar'})
        err = self.assertJsonError(resp, 400, "BadOption")
        self.assertEqual(err['info']['argument'], 'filters')


class JsonPostUnicodeTest(BaseLuaRenderTest):
    request_handler = JsonPostRequestHandler

    def test_unicode(self):
        resp = self.request_lua(u"""
        function main(splash) return {key="значение"} end
        """)

        self.assertStatusCode(resp, 200)
        self.assertEqual(resp.headers['content-type'], 'application/json')
        self.assertEqual(resp.json(), {"key": u"значение"})


class JsonPostArgsTest(ArgsTest):
    request_handler = JsonPostRequestHandler

    def test_headers(self):
        headers = {"user-agent": "Firefox", "content-type": "text/plain"}
        self.assertArgsPassed({"headers": headers})

    def test_headers_items(self):
        headers = [["user-agent", "Firefox"], ["content-type", "text/plain"]]
        self.assertArgsPassed({"headers": headers})

    def test_access_headers(self):
        func = """
        function main(splash)
          local ua = "Unknown"
          if splash.args.headers then
            ua = splash.args.headers['user-agent']
          end
          return {ua=ua, firefox=(ua=="Firefox")}
        end
        """
        resp = self.request_lua(func, {'headers': {"user-agent": "Firefox"}})
        self.assertStatusCode(resp, 200)
        self.assertEqual(resp.json(), {"ua": "Firefox", "firefox": True})

        resp = self.request_lua(func)
        self.assertStatusCode(resp, 200)
        self.assertEqual(resp.json(), {"ua": "Unknown", "firefox": False})

    def test_custom_object(self):
        self.assertArgsPassed({"myobj": {"foo": "bar", "bar": ["egg", "spam", 1]}})

    def test_post_numbers(self):
        self.assertArgsPassed({"x": 5})


class GoTest(BaseLuaRenderTest):
    def go_status(self, url):
        resp = self.request_lua("""
        function main(splash)
            local ok, reason = splash:go(splash.args.url)
            return {ok=ok, reason=reason}
        end
        """, {"url": url})
        self.assertStatusCode(resp, 200)
        return resp.json()

    def _geturl(self, code, empty=False):
        if empty:
            path = "getrequest?code=%s&empty=1" % code
        else:
            path = "getrequest?code=%s" % code
        return self.mockurl(path)

    def assertGoStatusCodeError(self, code):
        for empty in [False, True]:
            data = self.go_status(self._geturl(code, empty))
            self.assertNotIn("ok", data)
            self.assertEqual(data["reason"], "http%s" % code)

    def assertGoNoError(self, code):
        for empty in [False, True]:
            data = self.go_status(self._geturl(code, empty))
            self.assertTrue(data["ok"])
            self.assertNotIn("reason", data)

    def test_go_200(self):
        self.assertGoNoError(200)

    def test_go_400(self):
        self.assertGoStatusCodeError(400)

    def test_go_401(self):
        self.assertGoStatusCodeError(401)

    def test_go_403(self):
        self.assertGoStatusCodeError(403)

    def test_go_404(self):
        self.assertGoStatusCodeError(404)

    def test_go_500(self):
        self.assertGoStatusCodeError(500)

    def test_go_503(self):
        self.assertGoStatusCodeError(503)

    def test_nourl(self):
        resp = self.request_lua("function main(splash) splash:go() end")
        self.assertScriptError(resp, ScriptError.SPLASH_LUA_ERROR)

    def test_nourl_args(self):
        resp = self.request_lua("function main(splash) splash:go(splash.args.url) end")
        err = self.assertScriptError(resp, ScriptError.SPLASH_LUA_ERROR,
                                     message="required")
        self.assertEqual(err['info']['argument'], 'url')

    @unittest.skipIf(NON_EXISTING_RESOLVABLE, "non existing hosts are resolvable")
    def test_go_error(self):
        data = self.go_status("non-existing")
        self.assertEqual(data.get('ok', False), False)
        self.assertEqual(data["reason"], "network301")

    def test_go_multiple(self):
        resp = self.request_lua("""
        function main(splash)
            splash:go(splash.args.url_1)
            local html_1 = splash:html()
            splash:go(splash.args.url_2)
            return {html_1=html_1, html_2=splash:html()}
        end
        """, {
            'url_1': self.mockurl('getrequest?foo=1'),
            'url_2': self.mockurl('getrequest?bar=2')
        })
        self.assertStatusCode(resp, 200)
        data = resp.json()
        if six.PY3:
            self.assertIn("{b'foo': [b'1']}", data['html_1'])
            self.assertIn("{b'bar': [b'2']}", data['html_2'])
        else:
            self.assertIn("{'foo': ['1']}", data['html_1'])
            self.assertIn("{'bar': ['2']}", data['html_2'])

    def test_go_404_then_good(self):
        resp = self.request_lua("""
        function main(splash)
            local ok1, err1 = splash:go(splash.args.url_1)
            local html_1 = splash:html()
            local ok2, err2 = splash:go(splash.args.url_2)
            local html_2 = splash:html()
            return {html_1=html_1, html_2=html_2, err1=err1, err2=err2, ok1=ok1, ok2=ok2}
        end
        """, {
            'url_1': self.mockurl('--some-non-existing-resource--'),
            'url_2': self.mockurl('bad-related'),
        })
        self.assertStatusCode(resp, 200)
        data = resp.json()
        self.assertEqual(data["err1"], "http404")
        self.assertNotIn("err2", data)

        self.assertNotIn("ok1", data)
        self.assertEqual(data["ok2"], True)

        self.assertIn("No Such Resource", data["html_1"])
        self.assertIn("http://non-existing", data["html_2"])

    @unittest.skipIf(NON_EXISTING_RESOLVABLE, "non existing hosts are resolvable")
    def test_go_bad_then_good(self):
        resp = self.request_lua("""
        function main(splash)
            splash:go("--non-existing-host")
            local ok, err = splash:go(splash.args.url)
            return {ok=ok, err=err}
        end
        """, {"url": self.mockurl("jsrender")})
        self.assertStatusCode(resp, 200)
        self.assertEqual(resp.json(), {"ok": True})

    def test_go_headers_cookie(self):
        resp = self.request_lua("""
        function main(splash)
            assert(splash:go{splash.args.url, headers={
                ["Cookie"] = "foo=bar; egg=spam"
            }})
            return splash:html()
        end
        """, {"url": self.mockurl("get-cookie?key=egg")})
        self.assertStatusCode(resp, 200)
        self.assertIn("spam", resp.text)

    def test_go_headers(self):
        resp = self.request_lua("""
        function main(splash)
            assert(splash:go{splash.args.url, headers={
                ["Custom-Header"] = "Header Value",
            }})
            local res1 = splash:html()

            -- second request is without any custom headers
            assert(splash:go(splash.args.url))
            local res2 = splash:html()

            return {res1=res1, res2=res2}
        end
        """, {"url": self.mockurl("getrequest")})
        self.assertStatusCode(resp, 200)
        data = resp.json()
        self.assertIn("'Header Value'", data["res1"])
        self.assertNotIn("'Header Value'", data["res2"])

    def test_set_custom_headers(self):
        resp = self.request_lua("""
        function main(splash)
            splash:set_custom_headers({
                ["Header-1"] = "Value 1",
                ["Header-2"] = "Value 2",
            })

            assert(splash:go(splash.args.url))
            local res1 = splash:html()

            assert(splash:go{splash.args.url, headers={
                ["Header-3"] = "Value 3",
            }})
            local res2 = splash:html()

            assert(splash:go(splash.args.url))
            local res3 = splash:html()

            return {res1=res1, res2=res2, res3=res3}
        end
        """, {"url": self.mockurl("getrequest")})
        self.assertStatusCode(resp, 200)
        data = resp.json()

        self.assertIn("'Value 1'", data["res1"])
        self.assertIn("'Value 2'", data["res1"])
        self.assertNotIn("'Value 3'", data["res1"])

        self.assertNotIn("'Value 1'", data["res2"])
        self.assertNotIn("'Value 2'", data["res2"])
        self.assertIn("'Value 3'", data["res2"])

        self.assertIn("'Value 1'", data["res3"])
        self.assertIn("'Value 2'", data["res3"])
        self.assertNotIn("'Value 3'", data["res3"])


class ResourceTimeoutTest(BaseLuaRenderTest):
<<<<<<< HEAD

    pytestmark = pytest.mark.xfail(
        run=False,
        reason="resource_timeout doesn't work in Qt5. "
               "See issue #269 for details."
    )

=======
>>>>>>> f24eb3bd
    def test_resource_timeout_aborts_first(self):
        resp = self.request_lua("""
        function main(splash)
            splash:on_request(function(req) req:set_timeout(0.1) end)
            local ok, err = splash:go{splash.args.url}
            return {err=err}
        end
        """, {"url": self.mockurl("slow.gif?n=4")})
        self.assertStatusCode(resp, 200)
        self.assertEqual(resp.json(), {'err': 'render_error'})

    def test_resource_timeout_attribute(self):
        # request should be cancelled
        resp = self.request_lua("""
        function main(splash)
            splash.resource_timeout = 0.1
            assert(splash:go(splash.args.url))
        end
        """, {"url": self.mockurl("slow.gif?n=4")})
        self.assertScriptError(resp, ScriptError.LUA_ERROR,
                               message='render_error')

    def test_resource_timeout_attribute_priority(self):
        # set_timeout should take a priority
        resp = self.request_lua("""
        function main(splash)
            splash.resource_timeout = 0.1
            splash:on_request(function(req) req:set_timeout(10) end)
            assert(splash:go(splash.args.url))
        end
        """, {"url": self.mockurl("slow.gif?n=4")})
        self.assertStatusCode(resp, 200)

    def test_resource_timeout_read(self):
        resp = self.request_lua("""
        function main(splash)
            local default = splash.resource_timeout
            splash.resource_timeout = 0.1
            local updated = splash.resource_timeout
            return {default=default, updated=updated}
        end
        """)
        self.assertStatusCode(resp, 200)
        self.assertEqual(resp.json(), {"default": 0, "updated": 0.1})

    def test_resource_timeout_zero(self):
        resp = self.request_lua("""
        function main(splash)
            splash.resource_timeout = 0
            assert(splash:go(splash.args.url))
        end
        """, {"url": self.mockurl("slow.gif?n=1")})
        self.assertStatusCode(resp, 200)

        resp = self.request_lua("""
        function main(splash)
            splash.resource_timeout = nil
            assert(splash:go(splash.args.url))
        end
        """, {"url": self.mockurl("slow.gif?n=1")})
        self.assertStatusCode(resp, 200)

    def test_resource_timeout_negative(self):
        resp = self.request_lua("""
        function main(splash)
            splash.resource_timeout = -1
            assert(splash:go(splash.args.url))
        end
        """, {"url": self.mockurl("slow.gif?n=1")})
        err = self.assertScriptError(resp, ScriptError.SPLASH_LUA_ERROR,
                                     message='splash.resource_timeout')
        self.assertEqual(err['info']['line_number'], 3)


class ResultStatusCodeTest(BaseLuaRenderTest):
    def test_set_result_status_code(self):
        for code in [200, 404, 500, 999]:
            resp = self.request_lua("""
            function main(splash)
                splash:set_result_status_code(tonumber(splash.args.code))
                return "hello"
            end
            """, {'code': code})
            self.assertStatusCode(resp, code)
            self.assertEqual(resp.text, 'hello')

    def test_invalid_code(self):
        for code in ["foo", "", {'x': 3}, 0, -200, 195, 1000]:
            resp = self.request_lua("""
            function main(splash)
                splash:set_result_status_code(splash.args.code)
                return "hello"
            end
            """, {'code': code})
            err = self.assertScriptError(resp, ScriptError.SPLASH_LUA_ERROR)
            self.assertEqual(err['info']['splash_method'],
                             'set_result_status_code')


class SetUserAgentTest(BaseLuaRenderTest):
    def test_set_user_agent(self):
        resp = self.request_lua("""
        function main(splash)
            splash:go(splash.args.url)
            local res1 = splash:html()

            splash:set_user_agent("Foozilla")
            splash:go(splash.args.url)
            local res2 = splash:html()

            splash:go(splash.args.url)
            local res3 = splash:html()

            return {res1=res1, res2=res2, res3=res3}
        end
        """, {"url": self.mockurl("getrequest")})

        self.assertStatusCode(resp, 200)
        data = resp.json()
        self.assertIn("Mozilla", data["res1"])
        self.assertNotIn("Mozilla", data["res2"])
        self.assertNotIn("Mozilla", data["res3"])

        if six.PY3:
            self.assertNotIn("b'user-agent': b'Foozilla'", data["res1"])
            self.assertIn("b'user-agent': b'Foozilla'", data["res2"])
            self.assertIn("b'user-agent': b'Foozilla'", data["res3"])
        else:
            self.assertNotIn("'user-agent': 'Foozilla'", data["res1"])
            self.assertIn("'user-agent': 'Foozilla'", data["res2"])
            self.assertIn("'user-agent': 'Foozilla'", data["res3"])

    def test_error(self):
        resp = self.request_lua("""
        function main(splash) splash:set_user_agent(123) end
        """)
        err = self.assertScriptError(resp, ScriptError.SPLASH_LUA_ERROR)
        self.assertEqual(err['info']['splash_method'], 'set_user_agent')


class CookiesTest(BaseLuaRenderTest):
    def test_cookies(self):
        resp = self.request_lua("""
        function main(splash)
            local function cookies_after(url)
                splash:go(url)
                return splash:get_cookies()
            end

            local c0 = splash:get_cookies()
            local c1 = cookies_after(splash.args.url_1)
            local c2 = cookies_after(splash.args.url_2)

            splash:clear_cookies()
            local c3 = splash:get_cookies()

            local c4 = cookies_after(splash.args.url_2)
            local c5 = cookies_after(splash.args.url_1)

            splash:delete_cookies("foo")
            local c6 = splash:get_cookies()

            splash:delete_cookies{url="http://example.com"}
            local c7 = splash:get_cookies()

            splash:delete_cookies{url="http://localhost/"}
            local c8 = splash:get_cookies()

            splash:init_cookies(c2)
            local c9 = splash:get_cookies()

            return {c0=c0, c1=c1, c2=c2, c3=c3, c4=c4, c5=c5, c6=c6, c7=c7, c8=c8, c9=c9}
        end
        """, {
            "url_1": self.mockurl("set-cookie?key=foo&value=bar"),
            "url_2": self.mockurl("set-cookie?key=egg&value=spam"),
        })

        self.assertStatusCode(resp, 200)
        data = resp.json()

        cookie1 = {
            'name': 'foo',
            'value': 'bar',
            'domain': 'localhost',
            'path': '/',
            'httpOnly': False,
            'secure': False
        }
        cookie2 = {
            'name': 'egg',
            'value': 'spam',
            'domain': 'localhost',
            'path': '/',
            'httpOnly': False,
            'secure': False
        }
        self.assertEqual(data["c0"], [])
        self.assertEqual(data["c1"], [cookie1])
        self.assertEqual(data["c2"], [cookie1, cookie2])
        self.assertEqual(data["c3"], [])
        self.assertEqual(data["c4"], [cookie2])
        self.assertEqual(data["c5"], [cookie2, cookie1])
        self.assertEqual(data["c6"], [cookie2])
        self.assertEqual(data["c7"], [cookie2])
        self.assertEqual(data["c8"], [])
        self.assertEqual(data["c9"], data["c2"])

    def test_add_cookie(self):
        resp = self.request_lua("""
        function main(splash)
            splash:add_cookie("baz", "egg")
            splash:add_cookie{"spam", "egg", domain="example.com"}
            splash:add_cookie{
                name="foo",
                value="bar",
                path="/",
                domain="localhost",
                expires="2016-07-24T19:20:30+02:00",
                secure=true,
                httpOnly=true,
            }
            return splash:get_cookies()
        end""")
        self.assertStatusCode(resp, 200)
        self.assertEqual(resp.json(), [
            {"name": "baz", "value": "egg", "path": "",
             "domain": "", "httpOnly": False, "secure": False},
            {"name": "spam", "value": "egg", "path": "",
             "domain": "example.com", "httpOnly": False, "secure": False},
            {"name": "foo", "value": "bar", "path": "/",
             "domain": "localhost", "httpOnly": True, "secure": True,
             "expires": "2016-07-24T19:20:30+02:00"},
        ])

    def test_init_cookies(self):
        resp = self.request_lua("""
        function main(splash)
            splash:init_cookies({
                {name="baz", value="egg"},
                {name="spam", value="egg", domain="example.com"},
                {
                    name="foo",
                    value="bar",
                    path="/",
                    domain="localhost",
                    expires="2016-07-24T19:20:30+02:00",
                    secure=true,
                    httpOnly=true,
                }
            })
            return splash:get_cookies()
        end""")
        self.assertStatusCode(resp, 200)
        self.assertEqual(resp.json(), [
            {"name": "baz", "value": "egg", "path": "",
             "domain": "", "httpOnly": False, "secure": False},
            {"name": "spam", "value": "egg", "path": "",
             "domain": "example.com", "httpOnly": False, "secure": False},
            {"name": "foo", "value": "bar", "path": "/",
             "domain": "localhost", "httpOnly": True, "secure": True,
             "expires": "2016-07-24T19:20:30+02:00"},
        ])


class CurrentUrlTest(BaseLuaRenderTest):
    def request_url(self, url, wait=0.0):
        return self.request_lua("""
        function main(splash)
            local ok, res = splash:go(splash.args.url)
            splash:wait(splash.args.wait)
            return {ok=ok, res=res, url=splash:url()}
        end
        """, {"url": url, "wait": wait})

    def assertCurrentUrl(self, go_url, url=None, wait=0.0):
        if url is None:
            url = go_url
        resp = self.request_url(go_url, wait)
        self.assertStatusCode(resp, 200)
        self.assertEqual(resp.json()["url"], url)

    def test_start(self):
        resp = self.request_lua("function main(splash) return splash:url() end")
        self.assertStatusCode(resp, 200)
        self.assertEqual(resp.text, "")

    def test_blank(self):
        self.assertCurrentUrl("about:blank")

    def test_not_redirect(self):
        self.assertCurrentUrl(self.mockurl("getrequest"))

    def test_jsredirect(self):
        self.assertCurrentUrl(self.mockurl("jsredirect"))
        self.assertCurrentUrl(
            self.mockurl("jsredirect"),
            self.mockurl("jsredirect-target"),
            wait=0.5,
        )


class DisableScriptsTest(BaseLuaRenderTest):
    def test_nolua(self):
        with SplashServer(extra_args=['--disable-lua']) as splash:
            # Check that Lua is disabled in UI
            resp = requests.get(splash.url("/"))
            self.assertStatusCode(resp, 200)
            self.assertNotIn("<textarea", resp.text)  # no code editor

            script = "function main(splash) return 'foo' end"

            # Check that /execute doesn't work
            resp = requests.get(
                url=splash.url("execute"),
                params={'lua_source': script},
            )
            self.assertStatusCode(resp, 404)


class SandboxTest(BaseLuaRenderTest):
    def assertTooMuchCPU(self, resp, subtype=ScriptError.LUA_ERROR):
        return self.assertScriptError(resp, subtype,
                                      message="script uses too much CPU")

    def assertTooMuchMemory(self, resp, subtype=ScriptError.LUA_ERROR):
        return self.assertScriptError(resp, subtype,
                                      message="script uses too much memory")

    def test_sandbox_string_function(self):
        resp = self.request_lua("""
        function main(self)
            return string.rep("x", 10000)
        end
        """)
        self.assertScriptError(resp, ScriptError.LUA_ERROR,
                               message="nil value")
        self.assertErrorLineNumber(resp, 3)

    def test_sandbox_string_method(self):
        resp = self.request_lua("""
        function main(self)
            return ("x"):rep(10000)
        end
        """)
        self.assertScriptError(resp, ScriptError.LUA_ERROR,
                               message="attempt to index constant")
        self.assertErrorLineNumber(resp, 3)

    # TODO: strings should use a sandboxed string module as a metatable
    @pytest.mark.xfail
    def test_non_sandboxed_string_method(self):
        resp = self.request_lua("""
        function main(self)
            return ("X"):lower()
        end
        """)
        self.assertStatusCode(resp, 200)
        self.assertEqual(resp.text, "x")

    def test_infinite_loop(self):
        resp = self.request_lua("""
        function main(self)
            local x = 0
            while true do
                x = x + 1
            end
            return x
        end
        """)
        self.assertTooMuchCPU(resp)

    def test_infinite_loop_toplevel(self):
        resp = self.request_lua("""
        x = 0
        while true do
            x = x + 1
        end
        function main(self)
            return 5
        end
        """)
        self.assertTooMuchCPU(resp, ScriptError.LUA_INIT_ERROR)

    def test_infinite_loop_memory(self):
        resp = self.request_lua("""
        function main(self)
            t = {}
            while true do
                t = { t }
            end
            return t
        end
        """)
        # it can be either memory or CPU
        self.assertScriptError(resp, ScriptError.LUA_ERROR,
                               message="too much")

    def test_memory_attack(self):
        resp = self.request_lua("""
        function main(self)
            local s = "aaaaaaaaaaaaaaaaaaaa"
            while true do
                s = s..s
            end
            return s
        end
        """)
        self.assertTooMuchMemory(resp)

    def test_memory_attack_toplevel(self):
        resp = self.request_lua("""
        s = "aaaaaaaaaaaaaaaaaaaa"
        while true do
            s = s..s
        end
        function main(self)
            return s
        end
        """)
        self.assertTooMuchMemory(resp, ScriptError.LUA_INIT_ERROR)

    def test_billion_laughs(self):
        resp = self.request_lua("""
        s = "s"
        s = s .. s s = s .. s s = s .. s s = s .. s s = s .. s s = s .. s s = s .. s
        s = s .. s s = s .. s s = s .. s s = s .. s s = s .. s s = s .. s s = s .. s
        s = s .. s s = s .. s s = s .. s s = s .. s s = s .. s s = s .. s s = s .. s
        s = s .. s s = s .. s s = s .. s s = s .. s s = s .. s s = s .. s s = s .. s
        s = s .. s s = s .. s s = s .. s s = s .. s s = s .. s s = s .. s s = s .. s
        s = s .. s s = s .. s s = s .. s s = s .. s s = s .. s s = s .. s s = s .. s
        s = s .. s s = s .. s s = s .. s s = s .. s s = s .. s s = s .. s s = s .. s
        s = s .. s s = s .. s s = s .. s s = s .. s s = s .. s s = s .. s s = s .. s
        s = s .. s s = s .. s s = s .. s s = s .. s s = s .. s s = s .. s s = s .. s
        s = s .. s s = s .. s s = s .. s s = s .. s s = s .. s s = s .. s s = s .. s
        s = s .. s s = s .. s s = s .. s s = s .. s s = s .. s s = s .. s s = s .. s
        s = s .. s s = s .. s s = s .. s s = s .. s s = s .. s s = s .. s s = s .. s
        s = s .. s s = s .. s s = s .. s s = s .. s s = s .. s s = s .. s s = s .. s
        function main() end
        """)
        self.assertTooMuchMemory(resp, ScriptError.LUA_INIT_ERROR)

    def test_disable_sandbox(self):
        # dofile function should be always sandboxed
        is_sandbox = "function main(splash) return {s=(dofile==nil)} end"

        resp = self.request_lua(is_sandbox)
        self.assertStatusCode(resp, 200)
        self.assertEqual(resp.json(), {"s": True})

        with SplashServer(extra_args=['--disable-lua-sandbox']) as splash:
            resp = requests.get(
                url=splash.url("execute"),
                params={'lua_source': is_sandbox},
            )
            self.assertStatusCode(resp, 200)
            self.assertEqual(resp.json(), {"s": False})


class RequireTest(BaseLuaRenderTest):
    def _set_title(self, title):
        return """
        splash:set_content([[
        <html>
          <head>
            <title>%s</title>
          </head>
        </html>
        ]])
        """ % title

    def assertNoRequirePathsLeaked(self, resp):
        self.assertNotIn("/lua", resp.text)
        self.assertNotIn("init.lua", resp.text)

    def test_splash_patching(self):
        title = "TEST"
        resp = self.request_lua("""
        require "utils_patch"
        function main(splash)
            %(set_title)s
            return splash:get_document_title()
        end
        """ % dict(set_title=self._set_title(title)))
        self.assertStatusCode(resp, 200)
        self.assertEqual(resp.text, title)

    def test_splash_patching_no_require(self):
        resp = self.request_lua("""
        function main(splash)
            %(set_title)s
            return splash:get_document_title()
        end
        """ % dict(set_title=self._set_title("TEST")))
        self.assertScriptError(resp, ScriptError.LUA_ERROR,
                               message="get_document_title")
        self.assertNoRequirePathsLeaked(resp)

    def test_require_unsafe(self):
        resp = self.request_lua("""
        local Splash = require("splash")
        function main(splash) return "hello" end
        """)
        self.assertScriptError(resp, ScriptError.LUA_INIT_ERROR)
        self.assertErrorLineNumber(resp, 2)
        self.assertNoRequirePathsLeaked(resp)

    def test_require_not_whitelisted(self):
        resp = self.request_lua("""
        local utils = require("utils")
        local secret = require("secret")
        function main(splash) return "hello" end
        """)
        self.assertScriptError(resp, ScriptError.LUA_INIT_ERROR)
        self.assertErrorLineNumber(resp, 3)
        self.assertNoRequirePathsLeaked(resp)

    def test_require_non_existing(self):
        resp = self.request_lua("""
        local foobar = require("foobar")
        function main(splash) return "hello" end
        """)
        self.assertScriptError(resp, ScriptError.LUA_INIT_ERROR)
        self.assertNoRequirePathsLeaked(resp)
        self.assertErrorLineNumber(resp, 2)

    def test_require_non_existing_whitelisted(self):
        resp = self.request_lua("""
        local non_existing = require("non_existing")
        function main(splash) return "hello" end
        """)
        self.assertScriptError(resp, ScriptError.LUA_INIT_ERROR)
        self.assertNoRequirePathsLeaked(resp)
        self.assertErrorLineNumber(resp, 2)

    def test_module(self):
        title = "TEST"
        resp = self.request_lua("""
        local utils = require "utils"
        function main(splash)
            %(set_title)s
            return utils.get_document_title(splash)
        end
        """ % dict(set_title=self._set_title(title)))
        self.assertStatusCode(resp, 200)
        self.assertEqual(resp.text, title)

    def test_module_require_unsafe_from_safe(self):
        resp = self.request_lua("""
        function main(splash)
            return require("utils").hello
        end
        """)
        self.assertStatusCode(resp, 200)
        self.assertEqual(resp.text, "world")


class HarTest(BaseLuaRenderTest):
    def test_har_empty(self):
        resp = self.request_lua("""
        function main(splash)
            return splash:har()
        end
        """)
        self.assertStatusCode(resp, 200)
        har = resp.json()["log"]
        self.assertEqual(har["entries"], [])

    def test_har_about_blank(self):
        resp = self.request_lua("""
        function main(splash)
            splash:go("about:blank")
            return splash:har()
        end
        """)
        self.assertStatusCode(resp, 200)
        har = resp.json()["log"]
        self.assertEqual(har["entries"], [])

    def test_har_reset(self):
        resp = self.request_lua("""
        function main(splash)
            splash:go(splash.args.url)
            splash:go(splash.args.url)
            local har1 = splash:har()
            splash:har_reset()
            local har2 = splash:har()
            splash:go(splash.args.url)
            local har3 = splash:har()
            return {har1, har2, har3}
        end
        """, {'url': self.mockurl("jsrender")})
        self.assertStatusCode(resp, 200)
        har1 = resp.json()["1"]
        har2 = resp.json()["2"]
        har3 = resp.json()["3"]

        self.assertEqual(len(har1['log']['entries']), 2)
        self.assertEqual(har2['log']['entries'], [])
        self.assertEqual(len(har3['log']['entries']), 1)

    def test_har_reset_argument(self):
        resp = self.request_lua("""
        function main(splash)
            splash:go(splash.args.url)
            local har1 = splash:har()
            splash:go(splash.args.url)
            local har2 = splash:har{reset=true}
            local har3 = splash:har()
            splash:go(splash.args.url)
            local har4 = splash:har()
            return {har1, har2, har3, har4}
        end
        """, {'url': self.mockurl("jsrender")})
        self.assertStatusCode(resp, 200)
        har1 = resp.json()["1"]
        har2 = resp.json()["2"]
        har3 = resp.json()["3"]
        har4 = resp.json()["4"]

        self.assertEqual(len(har1['log']['entries']), 1)
        self.assertEqual(len(har2['log']['entries']), 2)
        self.assertEqual(har3['log']['entries'], [])
        self.assertEqual(len(har4['log']['entries']), 1)

    def test_har_reset_inprogress(self):
        resp = self.request_lua("""
        function main(splash)
            splash:go(splash.args.url)
            splash:wait(0.5)
            local har1 = splash:har{reset=true}
            splash:wait(2.5)
            local har2 = splash:har()
            return {har1, har2}
        end
        """, {'url': self.mockurl("show-image?n=2.0&js=0.1")})
        self.assertStatusCode(resp, 200)
        data = resp.json()
        har1, har2 = data["1"]["log"], data["2"]["log"]

        self.assertEqual(len(har1['entries']), 2)
        self.assertEqual(har1['entries'][0]['_splash_processing_state'],
                         HarBuilder.REQUEST_FINISHED)
        self.assertEqual(har1['entries'][1]['_splash_processing_state'],
                         HarBuilder.REQUEST_HEADERS_RECEIVED)


class AutoloadTest(BaseLuaRenderTest):
    def test_autoload(self):
        resp = self.request_lua("""
        function main(splash)
            assert(splash:autoload("window.FOO = 'bar'"))

            splash:go(splash.args.url)
            local foo1 = splash:evaljs("FOO")

            splash:evaljs("window.FOO = 'spam'")
            local foo2 = splash:evaljs("FOO")

            splash:go(splash.args.url)
            local foo3 = splash:evaljs("FOO")
            return {foo1=foo1, foo2=foo2, foo3=foo3}
        end
        """, {"url": self.mockurl("getrequest")})
        self.assertStatusCode(resp, 200)
        data = resp.json()
        self.assertEqual(data, {"foo1": "bar", "foo2": "spam", "foo3": "bar"})

    def test_autoload_remote(self):
        resp = self.request_lua("""
        function main(splash)
            assert(splash:autoload(splash.args.eggspam_url))
            assert(splash:go(splash.args.url))
            local egg = splash:jsfunc("egg")
            return egg()
        end
        """, {
            "url": self.mockurl("getrequest"),
            "eggspam_url": self.mockurl("eggspam.js"),
        })
        self.assertStatusCode(resp, 200)
        self.assertEqual(resp.text, "spam")

    def test_autoload_bad(self):
        resp = self.request_lua("""
        function main(splash)
            local ok, reason = splash:autoload(splash.args.bad_url)
            return {ok=ok, reason=reason}
        end
        """, {"bad_url": self.mockurl("--non-existing--")})
        self.assertStatusCode(resp, 200)
        self.assertNotIn("ok", resp.json())
        self.assertIn("404", resp.json()["reason"])

    def test_noargs(self):
        resp = self.request_lua("""
        function main(splash)
            splash:autoload()
        end
        """)
        self.assertScriptError(resp, ScriptError.SPLASH_LUA_ERROR)
        self.assertErrorLineNumber(resp, 3)

    def test_autoload_reset(self):
        resp = self.request_lua("""
        function main(splash)
            splash:autoload([[window.FOO = 'foo']])
            splash:autoload([[window.BAR = 'bar']])

            splash:go(splash.args.url)
            local foo1 = splash:evaljs("window.FOO")
            local bar1 = splash:evaljs("window.BAR")

            splash:autoload_reset()
            splash:go(splash.args.url)
            local foo2 = splash:evaljs("window.FOO")
            local bar2 = splash:evaljs("window.BAR")

            return {foo1=foo1, bar1=bar1, foo2=foo2, bar2=bar2}
        end
        """, {"url": self.mockurl("getrequest")})
        self.assertStatusCode(resp, 200)
        self.assertEqual(resp.json(), {"foo1": "foo", "bar1": "bar"})


class HttpGetTest(BaseLuaRenderTest):
    def test_get(self):
        resp = self.request_lua("""
        function main(splash)
            local reply = splash:http_get(splash.args.url)
            splash:wait(0.1)
            return reply.content.text
        end
        """, {"url": self.mockurl("jsrender")})
        self.assertStatusCode(resp, 200)
        self.assertEqual(JsRender.template, resp.text)

    def test_bad_url(self):
        resp = self.request_lua("""
        function main(splash)
            return splash:http_get(splash.args.url)
        end
        """, {"url": self.mockurl("--bad-url--")})
        self.assertStatusCode(resp, 200)
        self.assertEqual(resp.json()["status"], 404)

    def test_headers(self):
        resp = self.request_lua("""
        function main(splash)
            return splash:http_get{
                splash.args.url,
                headers={
                    ["Custom-Header"] = "Header Value",
                }
            }
        end
        """, {"url": self.mockurl("getrequest")})
        self.assertStatusCode(resp, 200)
        data = resp.json()
        self.assertEqual(data["status"], 200)
        self.assertIn("Header Value", data["content"]["text"])

    def test_redirects_follow(self):
        resp = self.request_lua("""
        function main(splash)
            return splash:http_get(splash.args.url)
        end
        """, {"url": self.mockurl("http-redirect?code=302")})
        self.assertStatusCode(resp, 200)
        data = resp.json()
        self.assertEqual(data["status"], 200)
        self.assertNotIn("redirect to", data["content"]["text"])
        self.assertIn("GET request", data["content"]["text"])

    def test_redirects_nofollow(self):
        resp = self.request_lua("""
        function main(splash)
            return splash:http_get{url=splash.args.url, follow_redirects=false}
        end
        """, {"url": self.mockurl("http-redirect?code=302")})
        self.assertStatusCode(resp, 200)
        data = resp.json()
        self.assertEqual(data["status"], 302)
        self.assertEqual(data["redirectURL"], "/getrequest?http_code=302")
        self.assertIn("302 redirect to", data["content"]["text"])

    def test_noargs(self):
        resp = self.request_lua("""
        function main(splash)
            splash:http_get()
        end
        """)
        self.assertScriptError(resp, ScriptError.SPLASH_LUA_ERROR)


class HttpPostTest(BaseLuaRenderTest):
    def test_post(self):
        resp = self.request_lua("""
        function main(splash)
            body = "foo=one&bar=two"
            return assert(splash:http_post{url=splash.args.url, body=body})
        end
        """, {"url": self.mockurl("postrequest")})
        self.assertStatusCode(resp, 200)
        content = resp.json()
        self.assertTrue(content["ok"])
        self.assertIn("foo=one&bar=two", content["content"]["text"])

    def test_post_body_not_string(self):
        resp = self.request_lua("""
        function main(splash)
            body = {alfa=12}
            return assert(splash:http_post{url=splash.args.url, body=body})
        end
        """, {"url": self.mockurl("postrequest")})
        self.assertStatusCode(resp, 400)
        self.assertIn("body argument for splash:http_post() must be string", resp.text)

    def test_post_without_body(self):
        resp = self.request_lua("""
        function main(splash)
            body = ""
            return assert(splash:http_post{url=splash.args.url, body=body})
        end
        """, {"url": self.mockurl("postrequest")})
        self.assertStatusCode(resp, 200)

    def test_redirect_after_post_in_go(self):
        resp = self.request_lua("""
        function main(splash)
            assert(splash:go{url=splash.args.url, body=body, http_method="POST"})
            return splash:html()
        end
        """, {"url": self.mockurl("http-redirect")})
        self.assertStatusCode(resp, 200)
        self.assertIn("GET request", resp.text)

    def test_redirect_after_post_in_http_post(self):
        post_body = "foo=bar&alfa=beta"
        resp = self.request_lua("""
            function main(splash)
                return assert(splash:http_post{url=splash.args.url, body='%s'})
            end
            """ % post_body, {"url": self.mockurl("http-redirect")})
        self.assertStatusCode(resp, 200)
        content = resp.json()
        self.assertIn("GET request", content["content"]["text"])
        self.assertIn(post_body, content["url"])
        self.assertEqual(content["status"], 200)


class NavigationLockingTest(BaseLuaRenderTest):
    def test_lock_navigation(self):
        url = self.mockurl("jsredirect")
        resp = self.request_lua("""
        function main(splash)
            splash:go(splash.args.url)
            splash:lock_navigation()
            splash:wait(0.3)
            return splash:url()
        end
        """, {"url": url})
        self.assertStatusCode(resp, 200)
        self.assertEqual(resp.text, url)

    def test_unlock_navigation(self):
        resp = self.request_lua("""
        function main(splash)
            splash:go(splash.args.url)
            splash:lock_navigation()
            splash:unlock_navigation()
            splash:wait(0.3)
            return splash:url()
        end
        """, {"url": self.mockurl("jsredirect")})
        self.assertStatusCode(resp, 200)
        self.assertEqual(resp.text, self.mockurl("jsredirect-target"))

    def test_go_navigation_locked(self):
        resp = self.request_lua("""
        function main(splash)
            splash:lock_navigation()
            local ok, reason = splash:go(splash.args.url)
            return {ok=ok, reason=reason}
        end
        """, {"url": self.mockurl("jsredirect"), "timeout": 1.0})
        self.assertStatusCode(resp, 200)
        self.assertEqual(resp.json(), {"reason": "navigation_locked"})


class SetContentTest(BaseLuaRenderTest):
    def test_set_content(self):
        resp = self.request_lua("""
        function main(splash)
            assert(splash:set_content("<html><head></head><body><h1>Hello</h1></body></html>"))
            return {
                html = splash:html(),
                url = splash:url(),
            }
        end
        """)
        self.assertStatusCode(resp, 200)
<<<<<<< HEAD
        self.assertEqual(resp.json(), {
            "html": "<html><head></head><body><h1>Hello</h1></body></html>",
            "url": "",
        })
=======
        self.assertIn("html", resp.json())
        self.assertEqual(resp.json()["html"], "<html><head></head><body><h1>Hello</h1></body></html>")
>>>>>>> f24eb3bd

    def test_unicode(self):
        resp = self.request_lua(u"""
        function main(splash)
            assert(splash:set_content("проверка"))
            return splash:html()
        end
        """)
        self.assertStatusCode(resp, 200)
        self.assertIn(u'проверка', resp.text)

    def test_related_resources(self):
        script = """
        function main(splash)
            splash:set_content{
                data = [[
                    <html><body>
                        <img width=50 heigth=50 src="/slow.gif?n=0.2">
                    </body></html>
                ]],
                baseurl = splash.args.base,
            }
            return splash:png()
        end
        """
        resp = self.request_lua(script, {"base": self.mockurl("")})
        self.assertStatusCode(resp, 200)
<<<<<<< HEAD
        img = Image.open(BytesIO(resp.content))
        self.assertEqual((0,0,0,255), img.getpixel((10, 10)))
=======
        img = Image.open(StringIO(resp.content))
        self.assertEqual((0, 0, 0, 255), img.getpixel((10, 10)))
>>>>>>> f24eb3bd

        # the same, but with a bad base URL
        resp = self.request_lua(script, {"base": ""})
        self.assertStatusCode(resp, 200)
<<<<<<< HEAD
        img = Image.open(BytesIO(resp.content))
        self.assertNotEqual((0,0,0,255), img.getpixel((10, 10)))
=======
        img = Image.open(StringIO(resp.content))
        self.assertNotEqual((0, 0, 0, 255), img.getpixel((10, 10)))
>>>>>>> f24eb3bd

    def test_url(self):
        resp = self.request_lua("""
        function main(splash)
            splash:set_content{"hey", baseurl="http://example.com/foo"}
            return splash:url()
        end
        """)
        self.assertStatusCode(resp, 200)
        self.assertEqual(resp.text, "http://example.com/foo")


class GetPerfStatsTest(BaseLuaRenderTest):
    def test_get_perf_stats(self):
        func = """
        function main(splash)
            return splash:get_perf_stats()
        end
        """
        out = self.request_lua(func).json()
        self.assertEqual(sorted(list(out.keys())),
                              sorted(['walltime', 'cputime', 'maxrss']))
        self.assertIsInstance(out['cputime'], numbers.Real)
        self.assertIsInstance(out['walltime'], numbers.Real)
        self.assertIsInstance(out['maxrss'], numbers.Integral)
        self.assertLess(out['cputime'], 1000.)
        self.assertLess(0., out['cputime'])
        # Should be safe to assume that splash process consumes between 1Mb
        # and 1Gb of RAM, right?
        self.assertLess(1E6, out['maxrss'])
        self.assertLess(out['maxrss'], 1E9)
        # I wonder if we could break this test...
        now = time.time()
        self.assertLess(now - 120, out['walltime'])
        self.assertLess(out['walltime'], now)


class WindowSizeTest(BaseLuaRenderTest):
    """This is a test for window & viewport size interaction in Lua scripts."""

    GET_DIMS_AFTER_SCRIPT = """
function get_dims(splash)
    return {
        inner = splash:evaljs("window.innerWidth") .. "x" .. splash:evaljs("window.innerHeight"),
        outer = splash:evaljs("window.outerWidth") .. "x" .. splash:evaljs("window.outerHeight"),
        client = (splash:evaljs("document.documentElement.clientWidth") .. "x"
                  .. splash:evaljs("document.documentElement.clientHeight"))
    }
end

function main(splash)
    alter_state(splash)
    return get_dims(splash)
end

function alter_state(splash)
%s
end
"""

    def return_json_from_lua(self, script, **kwargs):
        resp = self.request_lua(script, kwargs)
        if resp.ok:
            return resp.json()
        else:
            raise RuntimeError(resp.content)

    def get_dims_after(self, lua_script, **kwargs):
        return self.return_json_from_lua(
            self.GET_DIMS_AFTER_SCRIPT % lua_script, **kwargs)

    def assertSizeAfter(self, lua_script, etalon, **kwargs):
        out = self.get_dims_after(lua_script, **kwargs)
        self.assertEqual(out, etalon)

    def test_get_viewport_size(self):
        script = """
        function main(splash)
        local w, h = splash:get_viewport_size()
        return {width=w, height=h}
        end
        """
        out = self.return_json_from_lua(script)
        w, h = map(int, defaults.VIEWPORT_SIZE.split('x'))
        self.assertEqual(out, {'width': w, 'height': h})

    def test_default_dimensions(self):
        self.assertSizeAfter("",
                             {'inner': defaults.VIEWPORT_SIZE,
                              'outer': defaults.VIEWPORT_SIZE,
                              'client': defaults.VIEWPORT_SIZE})

    def test_set_sizes_as_table(self):
        self.assertSizeAfter('splash:set_viewport_size{width=111, height=222}',
                             {'inner': '111x222',
                              'outer': defaults.VIEWPORT_SIZE,
                              'client': '111x222'})
        self.assertSizeAfter('splash:set_viewport_size{height=333, width=444}',
                             {'inner': '444x333',
                              'outer': defaults.VIEWPORT_SIZE,
                              'client': '444x333'})

    def test_viewport_size_roundtrips(self):
        self.assertSizeAfter(
            'splash:set_viewport_size(splash:get_viewport_size())',
            {'inner': defaults.VIEWPORT_SIZE,
             'outer': defaults.VIEWPORT_SIZE,
             'client': defaults.VIEWPORT_SIZE})

    def test_viewport_size(self):
        self.assertSizeAfter('splash:set_viewport_size(2000, 2000)',
                             {'inner': '2000x2000',
                              'outer': defaults.VIEWPORT_SIZE,
                              'client': '2000x2000'})

    def test_viewport_size_validation(self):
        cases = [
            ('()', 'set_viewport_size.* takes exactly 3 arguments',
             'set_viewport_size.* missing 2 required positional arguments:*'),
            ('{}', 'set_viewport_size.* takes exactly 3 arguments',
             'set_viewport_size.* missing 2 required positional arguments:*'),
            ('(1)', 'set_viewport_size.* takes exactly 3 arguments',
             'set_viewport_size.* missing 1 required positional argument:*'),
            ('{1}', 'set_viewport_size.* takes exactly 3 arguments',
             'set_viewport_size.* missing 1 required positional argument:*'),
            ('(1, nil)', 'a number is required', None),
            ('{1, nil}', 'set_viewport_size.* takes exactly 3 arguments',
             'set_viewport_size.* missing 1 required positional argument:*'),
            ('(nil, 1)', 'a number is required', None),
            ('{nil, 1}', 'a number is required', None),
            ('{width=1}', 'set_viewport_size.* takes exactly 3 arguments',
             'set_viewport_size.* missing 1 required positional argument:*'),
            ('{width=1, nil}', 'set_viewport_size.* takes exactly 3 arguments',
             'set_viewport_size.* missing 1 required positional argument:*'),
            ('{nil, width=1}', 'set_viewport_size.* takes exactly 3 arguments',
             'set_viewport_size.* missing 1 required positional argument:*'),
            ('{height=1}', 'set_viewport_size.* takes exactly 3 arguments',
             'set_viewport_size.* missing 1 required positional argument:*'),
            ('{height=1, nil}', 'set_viewport_size.* takes exactly 3 arguments',
             'set_viewport_size.* missing 1 required positional argument:*'),
            ('{nil, height=1}', 'set_viewport_size.* takes exactly 3 arguments',
             'set_viewport_size.* missing 1 required positional argument:*'),

            ('{100, width=200}', 'set_viewport_size.* got multiple values.*width', None),
            # This thing works.
            # ('{height=200, 100}', 'set_viewport_size.* got multiple values.*width'),

            ('{100, "a"}', 'a number is required', None),
            ('{100, {}}', 'a number is required', None),

<<<<<<< HEAD
            ('{100, -1}', 'Viewport is out of range', None),
            ('{100, 0}', 'Viewport is out of range', None),
            ('{100, 99999}', 'Viewport is out of range', None),
            ('{1, -100}', 'Viewport is out of range', None),
            ('{0, 100}', 'Viewport is out of range', None),
            ('{99999, 100}', 'Viewport is out of range', None),
            ]
=======
            ('{100, -1}', 'Viewport is out of range'),
            ('{100, 0}', 'Viewport is out of range'),
            ('{100, 99999}', 'Viewport is out of range'),
            ('{1, -100}', 'Viewport is out of range'),
            ('{0, 100}', 'Viewport is out of range'),
            ('{99999, 100}', 'Viewport is out of range'),
        ]
>>>>>>> f24eb3bd

        def run_test(size_str):
            self.get_dims_after('splash:set_viewport_size%s' % size_str)

        for size_str, errmsg_py2, errmsg_py3 in cases:
            if not errmsg_py3:
                errmsg_py3 = errmsg_py2
            if six.PY3:
                self.assertRaisesRegexp(RuntimeError, errmsg_py3, run_test, size_str)
            else:
                self.assertRaisesRegexp(RuntimeError, errmsg_py2, run_test, size_str)

    def test_viewport_full(self):
        w = int(defaults.VIEWPORT_SIZE.split('x')[0])
        self.assertSizeAfter('splash:go(splash.args.url);'
                             'splash:wait(0.1);'
                             'splash:set_viewport_full();',
                             {'inner': '%dx2000' % w,
                              'outer': defaults.VIEWPORT_SIZE,
                              'client': '%dx2000' % w},
                             url=self.mockurl('tall'))

    def test_set_viewport_full_returns_dimensions(self):
        script = """
        function main(splash)
        assert(splash:go(splash.args.url))
        assert(splash:wait(0.1))
        local w, h = splash:set_viewport_full()
        return {width=w, height=h}
        end
        """
        out = self.return_json_from_lua(script, url=self.mockurl('tall'))
        w, h = map(int, defaults.VIEWPORT_SIZE.split('x'))
        self.assertEqual(out, {'width': w, 'height': 2000})

    def test_render_all_restores_viewport_size(self):
        script = """
        function main(splash)
        assert(splash:go(splash.args.url))
        assert(splash:wait(0.1))
        local before = {splash:get_viewport_size()}
        png = splash:png{render_all=true}
        local after = {splash:get_viewport_size()}
        return {before=before, after=after, png=png}
        end
        """
        out = self.return_json_from_lua(script, url=self.mockurl('tall'))
        w, h = map(int, defaults.VIEWPORT_SIZE.split('x'))
        self.assertEqual(out['before'], {'1': w, '2': h})
        self.assertEqual(out['after'], {'1': w, '2': h})
        # 2000px is hardcoded in that html
        img = Image.open(BytesIO(standard_b64decode(out['png'])))
        self.assertEqual(img.size, (w, 2000))

    def test_set_viewport_size_changes_contents_size_immediately(self):
        # GH167
        script = """
function main(splash)
splash:set_viewport_size(1024, 768)
assert(splash:set_content([[
<html>
<body style="min-width: 800px; margin: 0px">&nbsp;</body>
</html>
]]))
result = {}
result.before = {splash:set_viewport_full()}
splash:set_viewport_size(640, 480)
result.after = {splash:set_viewport_full()}
return result
end
        """
        out = self.return_json_from_lua(script)
        self.assertEqual(out,
                         {'before': {'1': 1024, '2': 768},
                          'after': {'1': 800, '2': 480}})

    @pytest.mark.xfail
    def test_viewport_full_raises_error_if_fails_in_script(self):
        # XXX: for local resources loadFinished event generally arrives after
        # initialLayoutCompleted, so the error doesn't manifest itself.
        self.assertRaisesRegexp(RuntimeError, "zyzzy",
                                self.get_dims_after,
                                """
                                splash:go(splash.args.url)
                                splash:set_viewport_full()
                                """, url=self.mockurl('delay'))


class VersionTest(BaseLuaRenderTest):
    def test_version(self):
        resp = self.request_lua("""
        function main(splash)
            local version = splash:get_version()
            return version.major .. '.' .. version.minor
        end
        """)
        self.assertStatusCode(resp, 200)
        self.assertEqual(resp.text, splash_version)<|MERGE_RESOLUTION|>--- conflicted
+++ resolved
@@ -143,125 +143,6 @@
         """)
         self.assertScriptError(resp, ScriptError.BAD_MAIN_ERROR,
                                message="is not a function")
-
-
-class SplashGoTest(BaseLuaRenderTest):
-    def test_splash_go_POST(self):
-        resp = self.request_lua("""
-        function main(splash)
-          formdata = {param1="foo", param2="bar"}
-          ok, reason = assert(splash:go{splash.args.url, http_method="POST", formdata=formdata})
-          return splash:html()
-        end
-        """, {"url": self.mockurl('postrequest')})
-        self.assertStatusCode(resp, 200)
-        self.assertIn("param2=bar&amp;param1=foo", resp.text)
-        self.assertIn("application/x-www-form-urlencoded", resp.text)
-
-    def test_splash_go_body_and_invalid_method(self):
-        resp = self.request_lua("""
-        function main(splash)
-          ok, reason = splash:go{splash.args.url, http_method="GET", body="something",
-                                 baseurl="foo"}
-          return splash:html()
-        end
-        """, {"url": self.mockurl('postrequest')})
-        self.assertStatusCode(resp, 400)
-        self.assertIn('GET request cannot have body', resp.text)
-
-    def test_splash_POST_json(self):
-        json_payload = '{"name": "Frank", "address": "Elmwood Avenue 112"}'
-        resp = self.request_lua("""
-            function main(splash)
-              headers = {}
-              headers["content-type"] =  "application/json"
-              ok, reason = assert(splash:go{splash.args.url, http_method="POST",
-                                     body='%s',
-                                     headers=headers})
-              return splash:html()
-            end
-        """ % json_payload, {"url": self.mockurl('postrequest')})
-
-        self.assertStatusCode(resp, 200)
-        self.assertIn("application/json", resp.text)
-        self.assertIn(json_payload, resp.text)
-
-    def test_go_POST_without_body(self):
-        resp = self.request_lua("""
-            function main(splash)
-              ok, reason = assert(splash:go{splash.args.url, http_method="POST",
-                                     headers=headers,
-                                     body=""})
-              return splash:html()
-            end
-        """, {"url": self.mockurl('postrequest')})
-        self.assertStatusCode(resp, 200)
-
-    def test_splash_go_POST_baseurl(self):
-        # if baseurl is passed request is processed differently
-        # so this test can fail even if above test goes fine
-        resp = self.request_lua("""
-        function main(splash)
-          formdata = {param1="foo", param2="bar"}
-          ok, reason = splash:go{splash.args.url, http_method="post",
-                                 body=form_body, baseurl="http://loc",
-                                 formdata=formdata}
-          return splash:html()
-        end
-        """, {"url": self.mockurl('postrequest')})
-        self.assertStatusCode(resp, 200)
-        self.assertIn("param2=bar&amp;param1=foo", resp.text)
-        self.assertIn("application/x-www-form-urlencoded", resp.text)
-
-    def test_splash_bad_http_method(self):
-        # someone passes "BAD" as HTTP method
-        resp = self.request_lua("""
-        function main(splash)
-          form_body = {param1="foo", param2="bar"}
-          ok, reason = splash:go{splash.args.url, http_method="BAD",
-                                 body=form_body, baseurl="http://loc"}
-          return splash:html()
-        end
-        """, {"url": self.mockurl('postrequest')})
-        self.assertStatusCode(resp, 400)
-        self.assertIn('Unsupported HTTP method: BAD', resp.text)
-
-    def test_formdata_and_body_error(self):
-        resp = self.request_lua("""
-        function main(splash)
-          formdata = {param1="foo", param2="bar"}
-          ok, reason = splash:go{splash.args.url, http_method="POST",
-                                 body="some string", baseurl="http://loc",
-                                 formdata=formdata}
-          return splash:html()
-        end
-        """, {"url": self.mockurl('postrequest')})
-        self.assertStatusCode(resp, 400)
-        self.assertIn("formdata and body cannot be passed", resp.text)
-
-    def test_formdata_in_bad_format(self):
-        resp = self.request_lua("""
-        function main(splash)
-          formdata = "alfaomega"
-          ok, reason = splash:go{splash.args.url, http_method="POST",
-                                 baseurl="http://loc",
-                                 formdata=formdata}
-          return splash:html()
-        end
-        """, {"url": self.mockurl('postrequest')})
-        self.assertStatusCode(resp, 400)
-        self.assertIn("formdata argument for go() must be Lua table", resp.text)
-
-    def test_POST_body_not_string(self):
-        resp = self.request_lua("""
-        function main(splash)
-          ok, reason = splash:go{splash.args.url, http_method="POST",
-                                 baseurl="http://loc", body={a=1}}
-          return splash:html()
-        end
-        """, {"url": self.mockurl('postrequest')})
-        self.assertStatusCode(resp, 400)
-        self.assertIn("request body must be string", resp.text)
 
 
 class ResultContentTypeTest(BaseLuaRenderTest):
@@ -855,8 +736,8 @@
         self.assertStatusCode(resp, 200)
         self.assertEqual(resp.json(), {
             "value": [1, 2, 'red', 'blue'],
-            "value_type": "table"}
-                         )
+            "value_type": "table",
+        })
 
     def test_return_dict(self):
         resp = self._wait_for_resume_request("""
@@ -867,8 +748,8 @@
         self.assertStatusCode(resp, 200)
         self.assertEqual(resp.json(), {
             "value": {'stomach': 'empty', 'brain': 'crazy'},
-            "value_type": "table"}
-                         )
+            "value_type": "table",
+        })
 
     def test_return_additional_keys(self):
         resp = self.request_lua("""
@@ -1643,18 +1524,137 @@
         self.assertIn("'Value 2'", data["res3"])
         self.assertNotIn("'Value 3'", data["res3"])
 
+    def test_splash_go_POST(self):
+        resp = self.request_lua("""
+        function main(splash)
+          formdata = {param1="foo", param2="bar"}
+          ok, reason = assert(splash:go{splash.args.url, http_method="POST", formdata=formdata})
+          return splash:html()
+        end
+        """, {"url": self.mockurl('postrequest')})
+        self.assertStatusCode(resp, 200)
+        self.assertTrue(
+            "param2=bar&amp;param1=foo" in resp.text or
+            "param1=foo&amp;param2=bar" in resp.text
+        , resp.text)
+        self.assertIn("application/x-www-form-urlencoded", resp.text)
+
+    def test_splash_go_body_and_invalid_method(self):
+        resp = self.request_lua("""
+        function main(splash)
+          ok, reason = splash:go{splash.args.url, http_method="GET", body="something",
+                                 baseurl="foo"}
+          return splash:html()
+        end
+        """, {"url": self.mockurl('postrequest')})
+        self.assertStatusCode(resp, 400)
+        self.assertIn('GET request cannot have body', resp.text)
+
+    def test_splash_POST_json(self):
+        json_payload = '{"name": "Frank", "address": "Elmwood Avenue 112"}'
+        resp = self.request_lua("""
+            function main(splash)
+              headers = {}
+              headers["content-type"] =  "application/json"
+              ok, reason = assert(splash:go{splash.args.url, http_method="POST",
+                                     body='%s',
+                                     headers=headers})
+              return splash:html()
+            end
+        """ % json_payload, {"url": self.mockurl('postrequest')})
+
+        self.assertStatusCode(resp, 200)
+        self.assertIn("application/json", resp.text)
+        self.assertIn(json_payload, resp.text)
+
+    def test_go_POST_without_body(self):
+        resp = self.request_lua("""
+            function main(splash)
+              ok, reason = assert(splash:go{splash.args.url, http_method="POST",
+                                     headers=headers,
+                                     body=""})
+              return splash:html()
+            end
+        """, {"url": self.mockurl('postrequest')})
+        self.assertStatusCode(resp, 200)
+
+    def test_splash_go_POST_baseurl(self):
+        # if baseurl is passed request is processed differently
+        # so this test can fail even if above test goes fine
+        resp = self.request_lua("""
+        function main(splash)
+          formdata = {param1="foo", param2="bar"}
+          ok, reason = splash:go{splash.args.url, http_method="post",
+                                 body=form_body, baseurl="http://loc",
+                                 formdata=formdata}
+          return splash:html()
+        end
+        """, {"url": self.mockurl('postrequest')})
+        self.assertStatusCode(resp, 200)
+        self.assertTrue(
+            "param2=bar&amp;param1=foo" in resp.text or
+            "param1=foo&amp;param2=bar" in resp.text
+        , resp.text)
+        self.assertIn("application/x-www-form-urlencoded", resp.text)
+
+    def test_splash_bad_http_method(self):
+        # someone passes "BAD" as HTTP method
+        resp = self.request_lua("""
+        function main(splash)
+          form_body = {param1="foo", param2="bar"}
+          ok, reason = splash:go{splash.args.url, http_method="BAD",
+                                 body=form_body, baseurl="http://loc"}
+          return splash:html()
+        end
+        """, {"url": self.mockurl('postrequest')})
+        self.assertStatusCode(resp, 400)
+        self.assertIn('Unsupported HTTP method: BAD', resp.text)
+
+    def test_formdata_and_body_error(self):
+        resp = self.request_lua("""
+        function main(splash)
+          formdata = {param1="foo", param2="bar"}
+          ok, reason = splash:go{splash.args.url, http_method="POST",
+                                 body="some string", baseurl="http://loc",
+                                 formdata=formdata}
+          return splash:html()
+        end
+        """, {"url": self.mockurl('postrequest')})
+        self.assertStatusCode(resp, 400)
+        self.assertIn("formdata and body cannot be passed", resp.text)
+
+    def test_formdata_in_bad_format(self):
+        resp = self.request_lua("""
+        function main(splash)
+          formdata = "alfaomega"
+          ok, reason = splash:go{splash.args.url, http_method="POST",
+                                 baseurl="http://loc",
+                                 formdata=formdata}
+          return splash:html()
+        end
+        """, {"url": self.mockurl('postrequest')})
+        self.assertStatusCode(resp, 400)
+        self.assertIn("formdata argument for go() must be Lua table", resp.text)
+
+    def test_POST_body_not_string(self):
+        resp = self.request_lua("""
+        function main(splash)
+          ok, reason = splash:go{splash.args.url, http_method="POST",
+                                 baseurl="http://loc", body={a=1}}
+          return splash:html()
+        end
+        """, {"url": self.mockurl('postrequest')})
+        self.assertStatusCode(resp, 400)
+        self.assertIn("request body must be string", resp.text)
+
 
 class ResourceTimeoutTest(BaseLuaRenderTest):
-<<<<<<< HEAD
-
     pytestmark = pytest.mark.xfail(
         run=False,
         reason="resource_timeout doesn't work in Qt5. "
                "See issue #269 for details."
     )
 
-=======
->>>>>>> f24eb3bd
     def test_resource_timeout_aborts_first(self):
         resp = self.request_lua("""
         function main(splash)
@@ -2557,15 +2557,10 @@
         end
         """)
         self.assertStatusCode(resp, 200)
-<<<<<<< HEAD
         self.assertEqual(resp.json(), {
             "html": "<html><head></head><body><h1>Hello</h1></body></html>",
             "url": "",
         })
-=======
-        self.assertIn("html", resp.json())
-        self.assertEqual(resp.json()["html"], "<html><head></head><body><h1>Hello</h1></body></html>")
->>>>>>> f24eb3bd
 
     def test_unicode(self):
         resp = self.request_lua(u"""
@@ -2593,24 +2588,14 @@
         """
         resp = self.request_lua(script, {"base": self.mockurl("")})
         self.assertStatusCode(resp, 200)
-<<<<<<< HEAD
         img = Image.open(BytesIO(resp.content))
-        self.assertEqual((0,0,0,255), img.getpixel((10, 10)))
-=======
-        img = Image.open(StringIO(resp.content))
         self.assertEqual((0, 0, 0, 255), img.getpixel((10, 10)))
->>>>>>> f24eb3bd
 
         # the same, but with a bad base URL
         resp = self.request_lua(script, {"base": ""})
         self.assertStatusCode(resp, 200)
-<<<<<<< HEAD
         img = Image.open(BytesIO(resp.content))
-        self.assertNotEqual((0,0,0,255), img.getpixel((10, 10)))
-=======
-        img = Image.open(StringIO(resp.content))
         self.assertNotEqual((0, 0, 0, 255), img.getpixel((10, 10)))
->>>>>>> f24eb3bd
 
     def test_url(self):
         resp = self.request_lua("""
@@ -2761,23 +2746,13 @@
             ('{100, "a"}', 'a number is required', None),
             ('{100, {}}', 'a number is required', None),
 
-<<<<<<< HEAD
             ('{100, -1}', 'Viewport is out of range', None),
             ('{100, 0}', 'Viewport is out of range', None),
             ('{100, 99999}', 'Viewport is out of range', None),
             ('{1, -100}', 'Viewport is out of range', None),
             ('{0, 100}', 'Viewport is out of range', None),
             ('{99999, 100}', 'Viewport is out of range', None),
-            ]
-=======
-            ('{100, -1}', 'Viewport is out of range'),
-            ('{100, 0}', 'Viewport is out of range'),
-            ('{100, 99999}', 'Viewport is out of range'),
-            ('{1, -100}', 'Viewport is out of range'),
-            ('{0, 100}', 'Viewport is out of range'),
-            ('{99999, 100}', 'Viewport is out of range'),
         ]
->>>>>>> f24eb3bd
 
         def run_test(size_str):
             self.get_dims_after('splash:set_viewport_size%s' % size_str)
