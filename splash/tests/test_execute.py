# -*- coding: utf-8 -*-
from __future__ import absolute_import
import re
import base64
import unittest
from io import BytesIO
import numbers
import time

from PIL import Image
import requests
import six
import pytest
from splash.exceptions import ScriptError
from splash.qtutils import qt_551_plus

lupa = pytest.importorskip("lupa")

from splash import __version__ as splash_version
from splash.har_builder import HarBuilder
from splash.har.utils import get_response_body_bytes

from . import test_render
from .test_jsonpost import JsonPostRequestHandler
from .utils import NON_EXISTING_RESOLVABLE, SplashServer
from .mockserver import JsRender
from .. import defaults


class BaseLuaRenderTest(test_render.BaseRenderTest):
    endpoint = 'execute'

    def request_lua(self, code, query=None):
        q = {"lua_source": code}
        q.update(query or {})
        return self.request(q)

    def assertScriptError(self, resp, subtype, message=None):
        err = self.assertJsonError(resp, 400, 'ScriptError')
        self.assertEqual(err['info']['type'], subtype)
        if message is not None:
            self.assertRegexpMatches(err['info']['message'], message)
        return err

    def assertErrorLineNumber(self, resp, line_number):
        self.assertEqual(resp.json()['info']['line_number'], line_number)


class MainFunctionTest(BaseLuaRenderTest):
    def test_return_json(self):
        resp = self.request_lua("""
        function main(splash)
          local obj = {key="value"}
          return {
            mystatus="ok",
            number=5,
            float=-0.5,
            obj=obj,
            bool=true,
            bool2=false,
            missing=nil
          }
        end
        """)
        self.assertStatusCode(resp, 200)
        self.assertEqual(resp.headers['content-type'], 'application/json')
        self.assertEqual(resp.json(), {
            "mystatus": "ok",
            "number": 5,
            "float": -0.5,
            "obj": {"key": "value"},
            "bool": True,
            "bool2": False,
        })

    def test_unicode(self):
        resp = self.request_lua(u"""
        function main(splash) return {key="значение"} end
        """)

        self.assertStatusCode(resp, 200)
        self.assertEqual(resp.headers['content-type'], 'application/json')
        self.assertEqual(resp.json(), {"key": u"значение"})

    def test_unicode_direct(self):
        resp = self.request_lua(u"""
        function main(splash)
          return 'привет'
        end
        """)
        self.assertStatusCode(resp, 200)
        self.assertEqual(resp.text, u"привет")
        self.assertEqual(resp.headers['content-type'], 'text/plain; charset=utf-8')

    def test_number(self):
        resp = self.request_lua("function main(splash) return 1 end")
        self.assertStatusCode(resp, 200)
        self.assertEqual(resp.text, "1")
        self.assertEqual(resp.headers['content-type'], 'text/plain; charset=utf-8')

    def test_number_float(self):
        resp = self.request_lua("function main(splash) return 1.5 end")
        self.assertStatusCode(resp, 200)
        self.assertEqual(resp.text, "1.5")
        self.assertEqual(resp.headers['content-type'], 'text/plain; charset=utf-8')

    def test_bool(self):
        resp = self.request_lua("function main(splash) return true end")
        self.assertStatusCode(resp, 200)
        self.assertEqual(resp.text, "True")
        self.assertEqual(resp.headers['content-type'], 'text/plain; charset=utf-8')

    def test_empty(self):
        resp = self.request_lua("function main(splash) end")
        self.assertStatusCode(resp, 200)
        self.assertEqual(resp.text, "")

        resp = self.request_lua("function main() end")
        self.assertStatusCode(resp, 200)
        self.assertEqual(resp.text, "")

    def test_no_main(self):
        resp = self.request_lua("x=1")
        self.assertScriptError(resp, ScriptError.MAIN_NOT_FOUND_ERROR,
                               message="function is not found")

    def test_bad_main(self):
        resp = self.request_lua("main=1")
        self.assertScriptError(resp, ScriptError.BAD_MAIN_ERROR,
                               message="is not a function")

    def test_ugly_main(self):
        resp = self.request_lua("main={coroutine=123}")
        self.assertScriptError(resp, ScriptError.BAD_MAIN_ERROR,
                               message="is not a function")

    def test_nasty_main(self):
        resp = self.request_lua("""
        main = {coroutine=function()
          return {
            send=function() end,
            next=function() end
          }
        end}
        """)
        self.assertScriptError(resp, ScriptError.BAD_MAIN_ERROR,
                               message="is not a function")


<<<<<<< HEAD
=======
class SplashGoTest(BaseLuaRenderTest):
    def test_splash_go_POST(self):
        resp = self.request_lua("""
        function main(splash)
          formdata = {param1="foo", param2="bar"}
          ok, reason = assert(splash:go{splash.args.url, http_method="POST", formdata=formdata})
          return splash:html()
        end
        """, {"url": self.mockurl('postrequest')})
        self.assertStatusCode(resp, 200)
        self.assertIn("param2=bar&amp;param1=foo", resp.text)
        self.assertIn("application/x-www-form-urlencoded", resp.text)

    def test_splash_go_body_and_invalid_method(self):
        resp = self.request_lua("""
        function main(splash)
          ok, reason = splash:go{splash.args.url, http_method="GET", body="something",
                                 baseurl="foo"}
          return splash:html()
        end
        """, {"url": self.mockurl('postrequest')})
        self.assertStatusCode(resp, 400)
        self.assertIn('GET request cannot have body', resp.text)

    def test_splash_POST_json(self):
        json_payload = '{"name": "Frank", "address": "Elmwood Avenue 112"}'
        resp = self.request_lua("""
            function main(splash)
              headers = {}
              headers["content-type"] =  "application/json"
              ok, reason = assert(splash:go{splash.args.url, http_method="POST",
                                     body='%s',
                                     headers=headers})
              return splash:html()
            end
        """ % json_payload, {"url": self.mockurl('postrequest')})

        self.assertStatusCode(resp, 200)
        self.assertIn("application/json", resp.text)
        self.assertIn(json_payload, resp.text)

    def test_go_POST_without_body(self):
        resp = self.request_lua("""
            function main(splash)
              ok, reason = assert(splash:go{splash.args.url, http_method="POST",
                                     headers=headers,
                                     body=""})
              return splash:html()
            end
        """, {"url": self.mockurl('postrequest')})
        self.assertStatusCode(resp, 200)

    def test_splash_go_POST_baseurl(self):
        # if baseurl is passed request is processed differently
        # so this test can fail even if above test goes fine
        resp = self.request_lua("""
        function main(splash)
          formdata = {param1="foo", param2="bar"}
          ok, reason = splash:go{splash.args.url, http_method="post",
                                 body=form_body, baseurl="http://loc",
                                 formdata=formdata}
          return splash:html()
        end
        """, {"url": self.mockurl('postrequest')})
        self.assertStatusCode(resp, 200)
        self.assertIn("param2=bar&amp;param1=foo", resp.text)
        self.assertIn("application/x-www-form-urlencoded", resp.text)

    def test_splash_bad_http_method(self):
        # someone passes "BAD" as HTTP method
        resp = self.request_lua("""
        function main(splash)
          form_body = {param1="foo", param2="bar"}
          ok, reason = splash:go{splash.args.url, http_method="BAD",
                                 body=form_body, baseurl="http://loc"}
          return splash:html()
        end
        """, {"url": self.mockurl('postrequest')})
        self.assertStatusCode(resp, 400)
        self.assertIn('Unsupported HTTP method: BAD', resp.text)

    def test_formdata_and_body_error(self):
        resp = self.request_lua("""
        function main(splash)
          formdata = {param1="foo", param2="bar"}
          ok, reason = splash:go{splash.args.url, http_method="POST",
                                 body="some string", baseurl="http://loc",
                                 formdata=formdata}
          return splash:html()
        end
        """, {"url": self.mockurl('postrequest')})
        self.assertStatusCode(resp, 400)
        self.assertIn("formdata and body cannot be passed", resp.text)

    def test_formdata_in_bad_format(self):
        resp = self.request_lua("""
        function main(splash)
          formdata = "alfaomega"
          ok, reason = splash:go{splash.args.url, http_method="POST",
                                 baseurl="http://loc",
                                 formdata=formdata}
          return splash:html()
        end
        """, {"url": self.mockurl('postrequest')})
        self.assertStatusCode(resp, 400)
        self.assertIn("formdata argument for go() must be a Lua table", resp.text)

    def test_POST_body_not_string(self):
        resp = self.request_lua("""
        function main(splash)
          ok, reason = splash:go{splash.args.url, http_method="POST",
                                 baseurl="http://loc", body={a=1}}
          return splash:html()
        end
        """, {"url": self.mockurl('postrequest')})
        self.assertStatusCode(resp, 400)
        self.assertIn("request body must be a string", resp.text)


>>>>>>> 4267db33
class ResultContentTypeTest(BaseLuaRenderTest):
    def test_content_type(self):
        resp = self.request_lua("""
        function main(splash)
          splash:set_result_content_type('text/plain')
          return "hi!"
        end
        """)
        self.assertStatusCode(resp, 200)
        self.assertEqual(resp.headers['content-type'], 'text/plain')
        self.assertEqual(resp.text, 'hi!')

    def test_content_type_ignored_for_tables(self):
        resp = self.request_lua("""
        function main(splash)
          splash:set_result_content_type('text/plain')
          return {hi="hi!"}
        end
        """)
        self.assertStatusCode(resp, 200)
        self.assertEqual(resp.headers['content-type'], 'application/json')
        self.assertEqual(resp.text, '{"hi": "hi!"}')

    def test_bad_content_type(self):
        resp = self.request_lua("""
        function main(splash)
          splash:set_result_content_type(55)
          return "hi!"
        end
        """)
        err = self.assertScriptError(resp, ScriptError.SPLASH_LUA_ERROR,
                                     message='argument must be a string')
        self.assertEqual(err['info']['splash_method'], 'set_result_content_type')

        resp = self.request_lua("""
        function main(splash)
          splash:set_result_content_type()
          return "hi!"
        end
        """)
        self.assertScriptError(resp, ScriptError.SPLASH_LUA_ERROR)

    def test_bad_content_type_func(self):
        resp = self.request_lua("""
        function main(splash)
          splash:set_result_content_type(function () end)
          return "hi!"
        end
        """)
        err = self.assertScriptError(resp, ScriptError.SPLASH_LUA_ERROR)
        self.assertEqual(err['info']['splash_method'], 'set_result_content_type')


class ResultHeaderTest(BaseLuaRenderTest):
    def test_result_header_set(self):
        resp = self.request_lua("""
        function main(splash)
            splash:set_result_header("foo", "bar")
            return "hi!"
        end
        """)
        self.assertStatusCode(resp, 200)
        self.assertIn("foo", resp.headers)
        self.assertEqual(resp.headers.get("foo"), "bar")

    def test_bad_result_header_set(self):
        resp = self.request_lua("""
        function main(splash)
            splash:set_result_header({}, {})
            return "hi!"
        end
        """)
        err = self.assertScriptError(resp, ScriptError.SPLASH_LUA_ERROR,
                                     message='arguments must be strings')
        self.assertEqual(err['info']['splash_method'], 'set_result_header')
        self.assertErrorLineNumber(resp, 3)

    def test_unicode_headers_raise_bad_request(self):
        resp = self.request_lua(u"""
        function main(splash)
            splash:set_result_header("paweł", "kiść")
            return "hi!"
        end
        """)
        err = self.assertScriptError(resp, ScriptError.SPLASH_LUA_ERROR,
                                     message='must be ascii')
        self.assertEqual(err['info']['splash_method'], 'set_result_header')
        self.assertErrorLineNumber(resp, 3)


class ErrorsTest(BaseLuaRenderTest):
    def test_syntax_error(self):
        resp = self.request_lua("function main(splash) sdhgfsajhdgfjsahgd end")
        # XXX: message='syntax error' is not checked because older Lua 5.2
        # versions have problems with error messages.
        self.assertScriptError(resp, ScriptError.LUA_INIT_ERROR)

    def test_syntax_error_toplevel(self):
        resp = self.request_lua("sdg; function main(splash) sdhgfsajhdgfjsahgd end")
        self.assertScriptError(resp, ScriptError.LUA_INIT_ERROR)
        # XXX: message='syntax error' is not checked because older Lua 5.2
        # versions have problems with error messages.

    def test_unicode_error(self):
        resp = self.request_lua(u"function main(splash) 'привет' end")
        self.assertScriptError(resp, ScriptError.LUA_INIT_ERROR,
                               message="unexpected symbol")

    def test_user_error(self):
        resp = self.request_lua("""     -- 1
        function main(splash)           -- 2
          error("User Error Happened")  -- 3  <-
        end
        """)
        self.assertScriptError(resp, ScriptError.LUA_ERROR,
                               message="User Error Happened")
        self.assertErrorLineNumber(resp, 3)

    @pytest.mark.xfail(reason="not implemented, nice to have")
    def test_user_error_table(self):
        resp = self.request_lua("""           -- 1
        function main(splash)                 -- 2
          error({tp="user error", msg=123})   -- 3  <-
        end
        """)
        err = self.assertScriptError(resp, ScriptError.LUA_ERROR)
        self.assertEqual(err['info']['error'],
                         {'tp': 'user error', 'msg': 123})
        self.assertErrorLineNumber(resp, 3)

    def test_bad_splash_attribute(self):
        resp = self.request_lua("""
        function main(splash)
          local x = splash.foo
          return x == nil
        end
        """)
        self.assertStatusCode(resp, 200)
        self.assertEqual(resp.text, "True")

    def test_return_multiple(self):
        resp = self.request_lua("function main(splash) return 'foo', 'bar' end")
        self.assertStatusCode(resp, 200)
        self.assertEqual(resp.json(), ["foo", "bar"])

    def test_return_splash(self):
        resp = self.request_lua("function main(splash) return splash end")
        self.assertScriptError(resp, ScriptError.BAD_MAIN_ERROR)

    def test_return_function(self):
        resp = self.request_lua("function main(s) return function() end end")
        self.assertScriptError(resp, ScriptError.BAD_MAIN_ERROR,
                               message="function objects are not allowed")

    def test_return_coroutine(self):
        resp = self.request_lua("""
        function main(splash)
          return coroutine.create(function() end)
        end
        """)
        self.assertScriptError(resp, ScriptError.LUA_ERROR,
                               message="(a nil value)")

    def test_return_coroutine_nosandbox(self):
        with SplashServer(extra_args=['--disable-lua-sandbox']) as splash:
            resp = requests.get(
                url=splash.url("execute"),
                params={
                    'lua_source': """
                        function main(splash)
                            return coroutine.create(function() end)
                        end
                    """
                },
            )
            self.assertScriptError(resp, ScriptError.BAD_MAIN_ERROR,
                                   message="function objects are not allowed")

    def test_return_started_coroutine(self):
        resp = self.request_lua("""               -- 1
        function main(splash)                     -- 2
          local co = coroutine.create(function()  -- 3  <-
            coroutine.yield()                     -- 4
          end)
          coroutine.resume(co)
          return co
        end
        """)
        self.assertScriptError(resp, ScriptError.LUA_ERROR,
                               message="(a nil value)")
        self.assertErrorLineNumber(resp, 3)

    def test_return_started_coroutine_nosandbox(self):
        with SplashServer(extra_args=['--disable-lua-sandbox']) as splash:
            resp = requests.get(
                url=splash.url("execute"),
                params={
                    'lua_source': """                            -- 1
                        function main(splash)                    -- 2
                          local co = coroutine.create(function() -- 3
                            coroutine.yield()                    -- 4
                          end)                                   -- 5
                          coroutine.resume(co)                   -- 6
                          return co                              -- 7
                        end                                      -- 8
                    """
                },
            )
            self.assertScriptError(resp, ScriptError.BAD_MAIN_ERROR,
                                   message="thread objects are not allowed")

    def test_error_line_number_attribute_access(self):
        resp = self.request_lua("""                -- 1
        function main(splash)                      -- 2
           local x = 5                             -- 3
           splash.set_result_content_type("hello") -- 4
        end                                        -- 5
        """)
        self.assertScriptError(resp, ScriptError.SPLASH_LUA_ERROR)
        self.assertErrorLineNumber(resp, 4)

    def test_error_line_number_bad_argument(self):
        resp = self.request_lua("""
        function main(splash)
           local x = 5
           splash:set_result_content_type(48)
        end
        """)
        self.assertScriptError(resp, ScriptError.SPLASH_LUA_ERROR)
        self.assertErrorLineNumber(resp, 4)

    def test_error_line_number_wrong_keyword_argument(self):
        resp = self.request_lua("""                         -- 1
        function main(splash)                               -- 2
           splash:set_result_content_type{content_type=48}  -- 3  <--
        end                                                 -- 4
        """)
        self.assertScriptError(resp, ScriptError.SPLASH_LUA_ERROR)
        self.assertErrorLineNumber(resp, 3)

    def test_pcall_wrong_keyword_arguments(self):
        resp = self.request_lua("""
        function main(splash)
           local x = function()
               return splash:wait{timeout=0.7}
           end
           local ok, res = pcall(x)
           return {ok=ok, res=res}
        end
        """)
        self.assertStatusCode(resp, 200)
        data = resp.json()
        self.assertEqual(data["ok"], False)


class EnableDisableJSTest(BaseLuaRenderTest):
    def test_disablejs(self):
        resp = self.request_lua("""
        function main(splash)
            assert(splash.js_enabled==true)
            splash.js_enabled = false
            splash:go(splash.args.url)
            local html = splash:html()
            return html
        end
        """, {
            'url': self.mockurl('jsrender'),
        })
        self.assertStatusCode(resp, 200)
        self.assertIn(u'Before', resp.text)

    def test_enablejs(self):
        resp = self.request_lua("""
        function main(splash)
            splash.js_enabled = true
            splash:go(splash.args.url)
            local html = splash:html()
            return html
        end
        """, {
            'url': self.mockurl('jsrender'),
        })
        self.assertStatusCode(resp, 200)
        self.assertNotIn(u'Before', resp.text)

    def test_disablejs_after_splash_go(self):
        resp = self.request_lua("""
        function main(splash)
            splash:go(splash.args.url)
            splash.js_enabled = false
            local html = splash:html()
            return html
        end
        """, {
            'url': self.mockurl('jsrender'),
        })
        self.assertStatusCode(resp, 200)
        self.assertNotIn(u'Before', resp.text)

    def test_multiple(self):
        resp = self.request_lua("""
        function main(splash)
            splash:go(splash.args.url)
            splash.js_enabled = false
            local html_1 = splash:html()
            splash:go(splash.args.url)
            return {html_1=html_1, html_2=splash:html()}
        end
        """, {
            'url': self.mockurl('jsrender')
        })
        self.assertStatusCode(resp, 200)
        data = resp.json()
        self.assertNotIn(u'Before', data['html_1'])
        self.assertIn(u'Before', data['html_2'])


class ImageRenderTest(BaseLuaRenderTest):
    def test_disable_images_attr(self):
        resp = self.request_lua("""
        function main(splash)
            splash.images_enabled = false
            splash:go(splash.args.url)
            local res = splash:evaljs("document.getElementById('foo').clientHeight")
            return {res=res}
        end
        """, {'url': self.mockurl("show-image")})
        self.assertEqual(resp.json()['res'], 0)

    def test_disable_images_method(self):
        resp = self.request_lua("""
        function main(splash)
            splash:set_images_enabled(false)
            splash:go(splash.args.url)
            local res = splash:evaljs("document.getElementById('foo').clientHeight")
            return {res=res}
        end
        """, {'url': self.mockurl("show-image")})
        self.assertEqual(resp.json()['res'], 0)

    def test_enable_images_attr(self):
        resp = self.request_lua("""
        function main(splash)
            splash.images_enabled = false
            splash.images_enabled = true
            splash:go(splash.args.url)
            local res = splash:evaljs("document.getElementById('foo').clientHeight")
            return {res=res}
        end
        """, {'url': self.mockurl("show-image")})
        self.assertEqual(resp.json()['res'], 50)

    def test_enable_images_method(self):
        resp = self.request_lua("""
        function main(splash)
            splash:set_images_enabled(false)
            splash:set_images_enabled(true)
            splash:go(splash.args.url)
            local res = splash:evaljs("document.getElementById('foo').clientHeight")
            return {res=res}
        end
        """, {'url': self.mockurl("show-image")})
        self.assertEqual(resp.json()['res'], 50)


class EvaljsTest(BaseLuaRenderTest):
    def _evaljs_request(self, js):
        return self.request_lua("""
        function main(splash)
            local res = splash:evaljs([[%s]])
            return {res=res, tp=type(res)}
        end
        """ % js)

    def assertEvaljsResult(self, js, result, type):
        resp = self._evaljs_request(js)
        self.assertStatusCode(resp, 200)
        expected = {'tp': type}
        if result is not None:
            expected['res'] = result
        self.assertEqual(resp.json(), expected)

    def assertEvaljsError(self, js, subtype=ScriptError.JS_ERROR, message=None):
        resp = self._evaljs_request(js)
        err = self.assertScriptError(resp, subtype, message)
        self.assertEqual(err['info']['splash_method'], 'evaljs')
        return err

    def test_numbers(self):
        self.assertEvaljsResult("1.0", 1.0, "number")
        self.assertEvaljsResult("1", 1, "number")
        self.assertEvaljsResult("1+2", 3, "number")

    def test_inf(self):
        self.assertEvaljsResult("1/0", float('inf'), "number")
        self.assertEvaljsResult("-1/0", float('-inf'), "number")

    def test_string(self):
        self.assertEvaljsResult("'foo'", u'foo', 'string')

    def test_bool(self):
        self.assertEvaljsResult("true", True, 'boolean')

    def test_undefined(self):
        self.assertEvaljsResult("undefined", None, 'nil')

    def test_null(self):
        # XXX: null is converted to an empty string by QT,
        # we can't distinguish it from a "real" empty string.
        self.assertEvaljsResult("null", "", 'string')

    def test_unicode_string(self):
        self.assertEvaljsResult("'привет'", u'привет', 'string')

    def test_unicode_string_in_object(self):
        self.assertEvaljsResult(
            'var o={}; o["ключ"] = "значение"; o',
            {u'ключ': u'значение'},
            'table'
        )

    def test_nested_object(self):
        self.assertEvaljsResult(
            'var o={}; o["x"] = {}; o["x"]["y"] = 5; o["z"] = "foo"; o',
            {"x": {"y": 5}, "z": "foo"},
            'table'
        )

    def test_array(self):
        self.assertEvaljsResult(
            'x = [3, 2, 1, "foo", ["foo", [], "bar"], {}]; x',
            [3, 2, 1, "foo", ["foo", [], "bar"], {}],
            'table',
        )

    def test_self_referencing(self):
        self.assertEvaljsResult(
            'var o={}; o["x"] = "5"; o["y"] = o; o',
            {"x": "5"},  # self reference is discarded
            'table'
        )

    def test_function(self):
        # XXX: functions are not returned by QT
        self.assertEvaljsResult(
            "x = function(){return 5}; x",
            {},
            "table"
        )

    def test_function_direct_unwrapped(self):
        # XXX: this is invaild syntax
        self.assertEvaljsError("function(){return 5}", message='SyntaxError')

    def test_function_direct(self):
        # XXX: functions are returned as empty tables by QT
        self.assertEvaljsResult("(function(){return 5})", {}, "table")

    def test_object_with_function(self):
        # XXX: complex objects like function values are unsupported
        self.assertEvaljsError('{"x":2, "y": function(){}}')

    def test_function_call(self):
        self.assertEvaljsResult(
            "function x(){return 5}; x();",
            5,
            "number"
        )

    def test_dateobj(self):
        # XXX: Date objects are converted to ISO8061 strings.
        # Does it make sense to do anything else with them?
        # E.g. make them available to Lua as tables?
        self.assertEvaljsResult(
            'x = new Date("21 May 1958 10:12 UTC"); x',
            "1958-05-21T10:12:00Z",
            "string"
        )

    def test_syntax_error(self):
        err = self.assertEvaljsError("x--4")
        self.assertEqual(err['info']['js_error_type'], 'SyntaxError')

    def test_throw_string(self):
        err = self.assertEvaljsError("(function(){throw 'ABC'})();")
        self.assertEqual(err['info']['js_error_type'], '<custom JS error>')
        self.assertEqual(err['info']['js_error_message'], 'ABC')

        err = self.assertEvaljsError("throw 'ABC'")
        self.assertEqual(err['info']['js_error_type'], '<custom JS error>')
        self.assertEqual(err['info']['js_error_message'], 'ABC')

    def test_throw_error(self):
        err = self.assertEvaljsError("(function(){throw new Error('ABC')})();")
        self.assertEqual(err['info']['js_error_type'], 'Error')
        self.assertEqual(err['info']['js_error_message'], 'ABC')


class WaitForResumeTest(BaseLuaRenderTest):
    def _wait_for_resume_request(self, js, timeout=1.0):
        return self.request_lua("""
        function main(splash)
            local result, error = splash:wait_for_resume([[%s]], %.1f)
            local response = {}

            if result ~= nil then
                response["value"] = result["value"]
                response["value_type"] = type(result["value"])
            else
                response["error"] = error
            end

            return response
        end
        """ % (js, timeout))

    def test_return_undefined(self):
        resp = self._wait_for_resume_request("""
            function main(splash) {
                splash.resume();
            }
        """)
        self.assertStatusCode(resp, 200)
        # A Lua table with a nil value is equivalent to not setting that
        # key/value pair at all, so there is no "result" key in the response.
        self.assertEqual(resp.json(), {"value_type": "nil"})

    def test_return_null(self):
        resp = self._wait_for_resume_request("""
            function main(splash) {
                splash.resume(null);
            }
        """)
        self.assertStatusCode(resp, 200)
        self.assertEqual(resp.json(), {"value": "", "value_type": "string"})

    def test_return_string(self):
        resp = self._wait_for_resume_request("""
            function main(splash) {
                splash.resume("ok");
            }
        """)
        self.assertStatusCode(resp, 200)
        self.assertEqual(resp.json(), {"value": "ok", "value_type": "string"})

    def test_return_non_ascii_string(self):
        resp = self._wait_for_resume_request("""
            function main(splash) {
                splash.resume("你好");
            }
        """)
        self.assertStatusCode(resp, 200)
        self.assertEqual(resp.json(), {"value": u"你好", "value_type": "string"})

    def test_return_int(self):
        resp = self._wait_for_resume_request("""
            function main(splash) {
                splash.resume(42);
            }
        """)
        self.assertStatusCode(resp, 200)
        self.assertEqual(resp.json(), {"value": 42, "value_type": "number"})

    def test_return_float(self):
        resp = self._wait_for_resume_request("""
            function main(splash) {
                splash.resume(1234.5);
            }
        """)
        self.assertStatusCode(resp, 200)
        self.assertEqual(resp.json(), {"value": 1234.5, "value_type": "number"})

    def test_return_boolean(self):
        resp = self._wait_for_resume_request("""
            function main(splash) {
                splash.resume(true);
            }
        """)
        self.assertStatusCode(resp, 200)
        self.assertEqual(resp.json(), {"value": True, "value_type": "boolean"})

    def test_return_list(self):
        resp = self._wait_for_resume_request("""
            function main(splash) {
                splash.resume([1,2,'red','blue']);
            }
        """)
        self.assertStatusCode(resp, 200)
        self.assertEqual(resp.json(), {
            "value": [1, 2, 'red', 'blue'],
            "value_type": "table",
        })

    def test_return_dict(self):
        resp = self._wait_for_resume_request("""
            function main(splash) {
                splash.resume({'stomach':'empty','brain':'crazy'});
            }
        """)
        self.assertStatusCode(resp, 200)
        self.assertEqual(resp.json(), {
            "value": {'stomach': 'empty', 'brain': 'crazy'},
            "value_type": "table",
        })

    def test_return_additional_keys(self):
        resp = self.request_lua("""
        function main(splash)
            local result, error = splash:wait_for_resume([[
                function main(splash) {
                    splash.set("foo", "bar");
                    splash.resume("ok");
                }
            ]])

            return result
        end""")
        self.assertStatusCode(resp, 200)
        self.assertEqual(resp.json(), {'foo': 'bar', 'value': 'ok'})

    def test_delayed_return(self):
        resp = self._wait_for_resume_request("""
            function main(splash) {
                setTimeout(function () {
                    splash.resume("ok");
                }, 100);
            }
        """)
        self.assertStatusCode(resp, 200)
        self.assertEqual(resp.json(), {"value": "ok", "value_type": "string"})

    def test_error_string(self):
        resp = self._wait_for_resume_request("""
            function main(splash) {
                splash.error("not ok");
            }
        """)
        self.assertStatusCode(resp, 200)
        self.assertEqual(resp.json(), {"error": "JavaScript error: not ok"})

    def test_timed_out(self):
        resp = self._wait_for_resume_request("""
            function main(splash) {
                setTimeout(function () {
                    splash.resume("ok");
                }, 2500);
            }
        """, timeout=0.1)
        expected_error = 'JavaScript error: One shot callback timed out' \
                         ' while waiting for resume() or error().'
        self.assertStatusCode(resp, 200)
        self.assertEqual(resp.json(), {"error": expected_error})

    def test_missing_main_function(self):
        resp = self._wait_for_resume_request("""
            function foo(splash) {
                setTimeout(function () {
                    splash.resume("ok");
                }, 500);
            }
        """)
        self.assertScriptError(resp, ScriptError.LUA_ERROR,
                               message=r"no main\(\) function defined")

    def test_js_syntax_error(self):
        resp = self._wait_for_resume_request("""
            function main(splash) {
                )
                setTimeout(function () {
                    splash.resume("ok");
                }, 500);
            }
        """)
        # XXX: why is it LUA_ERROR, not JS_ERROR? Should we change that?
        self.assertScriptError(resp, ScriptError.LUA_ERROR,
                               message="SyntaxError")

    def test_navigation_cancels_resume(self):
        resp = self._wait_for_resume_request("""
            function main(splash) {
                location.href = '%s';
            }
        """ % self.mockurl('/'))
        json = resp.json()
        self.assertStatusCode(resp, 200)
        self.assertIn('error', json)
        self.assertIn('canceled', json['error'])

    def test_cannot_resume_twice(self):
        """
        We can't easily test that resuming twice throws an exception,
        because that exception is thrown in Python code after Lua has already
        resumed. The server log (if set to verbose) will show the stack trace,
        but Lua will have no idea that it happened; indeed, that's the
        _whole purpose_ of the one shot callback.

        We can at least verify that if resume is called multiple times,
        then the first value is returned and subsequent values are ignored.
        """

        resp = self._wait_for_resume_request("""
            function main(splash) {
                splash.resume('ok');
                setTimeout(function () {
                    splash.resume('not ok');
                }, 500);
            }
        """)
        self.assertStatusCode(resp, 200)
        self.assertEqual(resp.json(), {"value": "ok", "value_type": "string"})


class RunjsTest(BaseLuaRenderTest):
    def test_define_variable(self):
        resp = self.request_lua("""
        function main(splash)
            assert(splash:runjs("x=5"))
            return {x=splash:evaljs("x")}
        end
        """)
        self.assertStatusCode(resp, 200)
        self.assertEqual(resp.json(), {"x": 5})

    def test_runjs_undefined(self):
        resp = self.request_lua("""
        function main(splash)
            assert(splash:runjs("undefined"))
            return {ok=true}
        end
        """)
        self.assertStatusCode(resp, 200)
        self.assertEqual(resp.json(), {"ok": True})

    def test_define_function(self):
        resp = self.request_lua("""
        function main(splash)
            assert(splash:runjs("egg = function(){return 'spam'};"))
            local egg = splash:jsfunc("window.egg")
            return {egg=egg()}
        end
        """)
        self.assertStatusCode(resp, 200)
        self.assertEqual(resp.json(), {"egg": "spam"})

    def test_runjs_syntax_error(self):
        resp = self.request_lua("""
        function main(splash)
            local res, err = splash:runjs("function()")
            return {res=res, err=err}
        end
        """)
        self.assertStatusCode(resp, 200)
        err = resp.json()['err']
        self.assertEqual(err['type'], ScriptError.JS_ERROR)
        self.assertEqual(err['js_error_type'], 'SyntaxError')
        self.assertEqual(err['splash_method'], 'runjs')

    def test_runjs_exception(self):
        resp = self.request_lua("""
        function main(splash)
            local res, err = splash:runjs("var x = y;")
            return {res=res, err=err}
        end
        """)
        self.assertStatusCode(resp, 200)
        err = resp.json()['err']
        self.assertEqual(err['type'], ScriptError.JS_ERROR)
        self.assertEqual(err['js_error_type'], 'ReferenceError')
        self.assertRegexpMatches(err['message'], "Can't find variable")
        self.assertEqual(err['splash_method'], 'runjs')


class JsfuncTest(BaseLuaRenderTest):
    def assertJsfuncResult(self, source, arguments, result):
        resp = self.request_lua("""
        function main(splash)
            local func = splash:jsfunc([[%s]])
            return func(%s)
        end
        """ % (source, arguments))
        self.assertStatusCode(resp, 200)
        if isinstance(result, (dict, list)):
            self.assertEqual(resp.json(), result)
        else:
            self.assertEqual(resp.text, result)

    def test_Math(self):
        self.assertJsfuncResult("Math.pow", "5, 2", "25")

    def test_helloworld(self):
        self.assertJsfuncResult(
            "function(s) {return 'Hello, ' + s;}",
            "'world!'",
            "Hello, world!"
        )

    def test_object_argument(self):
        self.assertJsfuncResult(
            "function(obj) {return obj.foo;}",
            "{foo='bar'}",
            "bar",
        )

    def test_object_result(self):
        self.assertJsfuncResult(
            "function(obj) {return obj.foo;}",
            "{foo={x=5, y=10}}",
            {"x": 5, "y": 10},
        )

    def test_object_result_pass(self):
        resp = self.request_lua("""
        function main(splash)
            local func1 = splash:jsfunc("function(){return {foo:{x:5}}}")
            local func2 = splash:jsfunc("function(obj){return obj.foo}")
            local obj = func1()
            return func2(obj)
        end
        """)
        self.assertStatusCode(resp, 200)
        self.assertEqual(resp.json(), {"x": 5})

    def test_bool(self):
        is5 = "function(num){return num==5}"
        self.assertJsfuncResult(is5, "5", "True")
        self.assertJsfuncResult(is5, "6", "False")

    def test_undefined_result(self):
        self.assertJsfuncResult("function(){}", "", "None")

    def test_undefined_argument(self):
        self.assertJsfuncResult("function(foo){return foo}", "", "None")

    def test_throw_string(self):
        resp = self.request_lua("""
        function main(splash)
            local func = splash:jsfunc("function(){throw 'ABC'}")
            return func()
        end
        """)
        err = self.assertScriptError(resp, ScriptError.JS_ERROR)
        self.assertEqual(err['info']['js_error_message'], 'ABC')
        self.assertEqual(err['info']['js_error_type'], '<custom JS error>')

    def test_throw_pcall(self):
        resp = self.request_lua("""
        function main(splash)
            local func = splash:jsfunc("function(){throw 'ABC'}")
            local ok, res = pcall(func)
            return {ok=ok, res=res}
        end
        """)
        self.assertStatusCode(resp, 200)
        data = resp.json()
        self.assertEqual(data["ok"], False)
        if six.PY3:
            self.assertIn("error during JS function call: 'ABC'", data[u"res"])
        else:
            self.assertIn("error during JS function call: u'ABC'", data[u"res"])

    def test_throw_error(self):
        resp = self.request_lua("""
        function main(splash)
            local func = splash:jsfunc("function(){throw new Error('ABC')}")
            return func()
        end
        """)
        err = self.assertScriptError(resp, ScriptError.JS_ERROR)
        self.assertEqual(err['info']['js_error_message'], 'ABC')
        self.assertEqual(err['info']['js_error_type'], 'Error')

    def test_throw_error_empty(self):
        resp = self.request_lua("""
        function main(splash)
            local func = splash:jsfunc("function(){throw new Error()}")
            return func()
        end
        """)
        err = self.assertScriptError(resp, ScriptError.JS_ERROR)
        self.assertEqual(err['info']['js_error_message'], '')
        self.assertEqual(err['info']['js_error_type'], 'Error')

    def test_throw_error_pcall(self):
        resp = self.request_lua("""
        function main(splash)
            local func = splash:jsfunc("function(){throw new Error('ABC')}")
            local ok, res = pcall(func)
            return {ok=ok, res=res}
        end
        """)
        self.assertStatusCode(resp, 200)
        data = resp.json()
        self.assertEqual(data["ok"], False)
        if six.PY3:
            self.assertIn("error during JS function call: 'Error: ABC'", data[u"res"])
        else:
            self.assertIn("error during JS function call: u'Error: ABC'", data[u"res"])

    def test_js_syntax_error(self):
        resp = self.request_lua("""
        function main(splash)
            local func = splash:jsfunc("function(){")
            return func()
        end
        """)
        err = self.assertScriptError(resp, ScriptError.JS_ERROR)
        self.assertEqual(err['info']['js_error_type'], 'SyntaxError')

    def test_js_syntax_error_brace(self):
        resp = self.request_lua("""
        function main(splash)
            local func = splash:jsfunc('); window.alert("hello")')
            return func()
        end
        """)
        err = self.assertScriptError(resp, ScriptError.JS_ERROR)
        self.assertEqual(err['info']['js_error_type'], 'SyntaxError')

    def test_array_result(self):
        self.assertJsfuncResult(
            "function(){return [1, 2, 'foo']}",
            "",
            [1, 2, "foo"]
        )

    def test_array_result_processed(self):
        # XXX: note that index is started from 1
        resp = self.request_lua("""
        function main(splash)
            local func = splash:jsfunc("function(){return [1, 2, 'foo']}")
            local arr = func()
            local first = arr[1]
            return {arr=arr, first=1, tp=type(arr)}
        end
        """)
        self.assertStatusCode(resp, 200)
        self.assertEqual(resp.json(), {"arr": [1, 2, "foo"], "first": 1, "tp": "table"})

    def test_array_argument(self):
        # XXX: note that index is started from 1
        self.assertJsfuncResult(
            "function(arr){return arr[1]}",
            "{5, 6, 'foo'}",
            "5",
        )

    # this doesn't work because table is passed as an object
    @pytest.mark.xfail
    def test_array_length(self):
        self.assertJsfuncResult(
            "function(arr){return arr.length}",
            "{5, 6, 'foo'}",
            "3",
        )

    def test_jsfunc_attributes(self):
        resp = self.request_lua("""                                 -- 1
        function main(splash)                                       -- 2
            local func = splash:jsfunc("function(){return 123}")    -- 3
            return func.source                                      -- 4  <-
        end
        """)
        err = self.assertScriptError(resp, ScriptError.LUA_ERROR,
                                     message="attempt to index")
        self.assertEqual(err['info']['line_number'], 4)

    def test_private_jsfunc_not_available(self):
        resp = self.request_lua("""
        function main(splash)
            return {ok = splash.private_jsfunc == nil}
        end
        """)
        self.assertStatusCode(resp, 200)
        self.assertEqual(resp.json()[u'ok'], True)

    def test_private_jsfunc_attributes(self):
        resp = self.request_lua("""                                      -- 1
        function main(splash)                                            -- 2
            local func = splash:private_jsfunc("function(){return 123}") -- 3 <-
            return func.source                                           -- 4
        end
        """)
        err = self.assertScriptError(resp, ScriptError.LUA_ERROR)
        self.assertEqual(err['info']['line_number'], 3)


class WaitTest(BaseLuaRenderTest):
    def wait(self, wait_args, request_args=None):
        code = """
        function main(splash)
          local ok, reason = splash:wait%s
          return {ok=ok, reason=reason}
        end
        """ % wait_args
        return self.request_lua(code, request_args)

    def go_and_wait(self, wait_args, request_args):
        code = """
        function main(splash)
          assert(splash:go(splash.args.url))
          local ok, reason = splash:wait%s
          return {ok=ok, reason=reason}
        end
        """ % wait_args
        return self.request_lua(code, request_args)

    def test_timeout(self):
        resp = self.wait("(0.01)", {"timeout": 0.1})
        self.assertStatusCode(resp, 200)

        resp = self.wait("(1)", {"timeout": 0.1})
        err = self.assertJsonError(resp, 504, "GlobalTimeoutError")
        self.assertEqual(err['info']['timeout'], 0.1)

    def test_wait_success(self):
        resp = self.wait("(0.01)")
        self.assertStatusCode(resp, 200)
        self.assertEqual(resp.json(), {"ok": True})

    def test_wait_noredirect(self):
        resp = self.wait("{time=0.01, cancel_on_redirect=true}")
        self.assertStatusCode(resp, 200)
        self.assertEqual(resp.json(), {"ok": True})

    def test_wait_redirect_nocancel(self):
        # jsredirect-timer redirects after 0.1ms
        resp = self.go_and_wait(
            "{time=0.2, cancel_on_redirect=false}",
            {'url': self.mockurl("jsredirect-timer")}
        )
        self.assertStatusCode(resp, 200)
        self.assertEqual(resp.json(), {"ok": True})

    def test_wait_redirect_cancel(self):
        # jsredirect-timer redirects after 0.1ms
        resp = self.go_and_wait(
            "{time=0.2, cancel_on_redirect=true}",
            {'url': self.mockurl("jsredirect-timer")}
        )
        self.assertStatusCode(resp, 200)
        self.assertEqual(resp.json(), {"reason": "redirect"})  # ok is nil

    @unittest.skipIf(NON_EXISTING_RESOLVABLE, "non existing hosts are resolvable")
    def test_wait_onerror(self):
        resp = self.go_and_wait(
            "{time=2., cancel_on_redirect=false, cancel_on_error=true}",
            {'url': self.mockurl("jsredirect-non-existing")}
        )
        self.assertStatusCode(resp, 200)
        self.assertEqual(resp.json(), {"reason": "network3"})  # ok is nil

    @unittest.skipIf(NON_EXISTING_RESOLVABLE, "non existing hosts are resolvable")
    def test_wait_onerror_nocancel(self):
        resp = self.go_and_wait(
            "{time=2., cancel_on_redirect=false, cancel_on_error=false}",
            {'url': self.mockurl("jsredirect-non-existing")}
        )
        self.assertStatusCode(resp, 200)
        self.assertEqual(resp.json(), {"ok": True})

    @unittest.skipIf(NON_EXISTING_RESOLVABLE, "non existing hosts are resolvable")
    def test_wait_onerror_nocancel_redirect(self):
        resp = self.go_and_wait(
            "{time=2., cancel_on_redirect=true, cancel_on_error=false}",
            {'url': self.mockurl("jsredirect-non-existing")}
        )
        self.assertStatusCode(resp, 200)
        self.assertEqual(resp.json(), {"reason": "redirect"})

    def test_wait_badarg(self):
        resp = self.wait('{time="sdf"}')
        self.assertScriptError(resp, ScriptError.SPLASH_LUA_ERROR)

    def test_wait_badarg2(self):
        resp = self.wait('{time="sdf"}')
        self.assertScriptError(resp, ScriptError.SPLASH_LUA_ERROR)

    def test_wait_good_string(self):
        resp = self.wait('{time="0.01"}')
        self.assertStatusCode(resp, 200)
        self.assertEqual(resp.json(), {"ok": True})

    def test_wait_noargs(self):
        resp = self.wait('()')
        self.assertScriptError(resp, ScriptError.SPLASH_LUA_ERROR)

    def test_wait_time_missing(self):
        resp = self.wait('{cancel_on_redirect=false}')
        self.assertScriptError(resp, ScriptError.SPLASH_LUA_ERROR)

    def test_wait_unknown_args(self):
        resp = self.wait('{ttime=0.5}')
        self.assertScriptError(resp, ScriptError.SPLASH_LUA_ERROR)

    def test_wait_negative(self):
        resp = self.wait('(-0.2)')
        self.assertScriptError(resp, ScriptError.SPLASH_LUA_ERROR)


class ArgsTest(BaseLuaRenderTest):
    def args_request(self, query):
        func = """
        function main(splash)
          return {args=splash.args}
        end
        """
        return self.request_lua(func, query)

    def assertArgs(self, query):
        resp = self.args_request(query)
        self.assertStatusCode(resp, 200)
        data = resp.json()["args"]
        data.pop('lua_source')
        data.pop('uid')
        return data

    def assertArgsPassed(self, query):
        args = self.assertArgs(query)
        self.assertEqual(args, query)
        return args

    def test_known_args(self):
        self.assertArgsPassed({"wait": "1.0"})
        self.assertArgsPassed({"timeout": "2.0"})
        self.assertArgsPassed({"url": "foo"})

    def test_unknown_args(self):
        self.assertArgsPassed({"foo": "bar"})

    def test_filters_validation(self):
        # 'global' known arguments are still validated
        resp = self.args_request({"filters": 'foo,bar'})
        err = self.assertJsonError(resp, 400, "BadOption")
        self.assertEqual(err['info']['argument'], 'filters')


class JsonPostUnicodeTest(BaseLuaRenderTest):
    request_handler = JsonPostRequestHandler

    def test_unicode(self):
        resp = self.request_lua(u"""
        function main(splash) return {key="значение"} end
        """)

        self.assertStatusCode(resp, 200)
        self.assertEqual(resp.headers['content-type'], 'application/json')
        self.assertEqual(resp.json(), {"key": u"значение"})


class JsonPostArgsTest(ArgsTest):
    request_handler = JsonPostRequestHandler

    def test_headers(self):
        headers = {"user-agent": "Firefox", "content-type": "text/plain"}
        self.assertArgsPassed({"headers": headers})

    def test_headers_items(self):
        headers = [["user-agent", "Firefox"], ["content-type", "text/plain"]]
        self.assertArgsPassed({"headers": headers})

    def test_access_headers(self):
        func = """
        function main(splash)
          local ua = "Unknown"
          if splash.args.headers then
            ua = splash.args.headers['user-agent']
          end
          return {ua=ua, firefox=(ua=="Firefox")}
        end
        """
        resp = self.request_lua(func, {'headers': {"user-agent": "Firefox"}})
        self.assertStatusCode(resp, 200)
        self.assertEqual(resp.json(), {"ua": "Firefox", "firefox": True})

        resp = self.request_lua(func)
        self.assertStatusCode(resp, 200)
        self.assertEqual(resp.json(), {"ua": "Unknown", "firefox": False})

    def test_custom_object(self):
        self.assertArgsPassed({"myobj": {"foo": "bar", "bar": ["egg", "spam", 1]}})

    def test_post_numbers(self):
        self.assertArgsPassed({"x": 5})


class GoTest(BaseLuaRenderTest):
    def go_status(self, url):
        resp = self.request_lua("""
        function main(splash)
            local ok, reason = splash:go(splash.args.url)
            return {ok=ok, reason=reason}
        end
        """, {"url": url})
        self.assertStatusCode(resp, 200)
        return resp.json()

    def _geturl(self, code, empty=False):
        if empty:
            path = "getrequest?code=%s&empty=1" % code
        else:
            path = "getrequest?code=%s" % code
        return self.mockurl(path)

    def assertGoStatusCodeError(self, code):
        for empty in [False, True]:
            data = self.go_status(self._geturl(code, empty))
            self.assertNotIn("ok", data)
            self.assertEqual(data["reason"], "http%s" % code)

    def assertGoNoError(self, code):
        for empty in [False, True]:
            data = self.go_status(self._geturl(code, empty))
            self.assertTrue(data["ok"])
            self.assertNotIn("reason", data)

    def test_go_200(self):
        self.assertGoNoError(200)

    def test_go_400(self):
        self.assertGoStatusCodeError(400)

    def test_go_401(self):
        self.assertGoStatusCodeError(401)

    def test_go_403(self):
        self.assertGoStatusCodeError(403)

    def test_go_404(self):
        self.assertGoStatusCodeError(404)

    def test_go_500(self):
        self.assertGoStatusCodeError(500)

    def test_go_503(self):
        self.assertGoStatusCodeError(503)

    def test_nourl(self):
        resp = self.request_lua("function main(splash) splash:go() end")
        self.assertScriptError(resp, ScriptError.SPLASH_LUA_ERROR)

    def test_nourl_args(self):
        resp = self.request_lua("function main(splash) splash:go(splash.args.url) end")
        err = self.assertScriptError(resp, ScriptError.SPLASH_LUA_ERROR,
                                     message="required")
        self.assertEqual(err['info']['argument'], 'url')

    @unittest.skipIf(NON_EXISTING_RESOLVABLE, "non existing hosts are resolvable")
    def test_go_error(self):
        data = self.go_status("non-existing")
        self.assertEqual(data.get('ok', False), False)
        self.assertEqual(data["reason"], "network301")

    def test_go_multiple(self):
        resp = self.request_lua("""
        function main(splash)
            splash:go(splash.args.url_1)
            local html_1 = splash:html()
            splash:go(splash.args.url_2)
            return {html_1=html_1, html_2=splash:html()}
        end
        """, {
            'url_1': self.mockurl('getrequest?foo=1'),
            'url_2': self.mockurl('getrequest?bar=2')
        })
        self.assertStatusCode(resp, 200)
        data = resp.json()
        if six.PY3:
            self.assertIn("{b'foo': [b'1']}", data['html_1'])
            self.assertIn("{b'bar': [b'2']}", data['html_2'])
        else:
            self.assertIn("{'foo': ['1']}", data['html_1'])
            self.assertIn("{'bar': ['2']}", data['html_2'])

    def test_go_404_then_good(self):
        resp = self.request_lua("""
        function main(splash)
            local ok1, err1 = splash:go(splash.args.url_1)
            local html_1 = splash:html()
            local ok2, err2 = splash:go(splash.args.url_2)
            local html_2 = splash:html()
            return {html_1=html_1, html_2=html_2, err1=err1, err2=err2, ok1=ok1, ok2=ok2}
        end
        """, {
            'url_1': self.mockurl('--some-non-existing-resource--'),
            'url_2': self.mockurl('bad-related'),
        })
        self.assertStatusCode(resp, 200)
        data = resp.json()
        self.assertEqual(data["err1"], "http404")
        self.assertNotIn("err2", data)

        self.assertNotIn("ok1", data)
        self.assertEqual(data["ok2"], True)

        self.assertIn("No Such Resource", data["html_1"])
        self.assertIn("http://non-existing", data["html_2"])

    @unittest.skipIf(NON_EXISTING_RESOLVABLE, "non existing hosts are resolvable")
    def test_go_bad_then_good(self):
        resp = self.request_lua("""
        function main(splash)
            splash:go("--non-existing-host")
            local ok, err = splash:go(splash.args.url)
            return {ok=ok, err=err}
        end
        """, {"url": self.mockurl("jsrender")})
        self.assertStatusCode(resp, 200)
        self.assertEqual(resp.json(), {"ok": True})

    def test_go_headers_cookie(self):
        resp = self.request_lua("""
        function main(splash)
            assert(splash:go{splash.args.url, headers={
                ["Cookie"] = "foo=bar; egg=spam"
            }})
            return splash:html()
        end
        """, {"url": self.mockurl("get-cookie?key=egg")})
        self.assertStatusCode(resp, 200)
        self.assertIn("spam", resp.text)

    def test_go_headers(self):
        resp = self.request_lua("""
        function main(splash)
            assert(splash:go{splash.args.url, headers={
                ["Custom-Header"] = "Header Value",
            }})
            local res1 = splash:html()

            -- second request is without any custom headers
            assert(splash:go(splash.args.url))
            local res2 = splash:html()

            return {res1=res1, res2=res2}
        end
        """, {"url": self.mockurl("getrequest")})
        self.assertStatusCode(resp, 200)
        data = resp.json()
        self.assertIn("'Header Value'", data["res1"])
        self.assertNotIn("'Header Value'", data["res2"])

    def test_set_custom_headers(self):
        resp = self.request_lua("""
        function main(splash)
            splash:set_custom_headers({
                ["Header-1"] = "Value 1",
                ["Header-2"] = "Value 2",
            })

            assert(splash:go(splash.args.url))
            local res1 = splash:html()

            assert(splash:go{splash.args.url, headers={
                ["Header-3"] = "Value 3",
            }})
            local res2 = splash:html()

            assert(splash:go(splash.args.url))
            local res3 = splash:html()

            return {res1=res1, res2=res2, res3=res3}
        end
        """, {"url": self.mockurl("getrequest")})
        self.assertStatusCode(resp, 200)
        data = resp.json()

        self.assertIn("'Value 1'", data["res1"])
        self.assertIn("'Value 2'", data["res1"])
        self.assertNotIn("'Value 3'", data["res1"])

        self.assertNotIn("'Value 1'", data["res2"])
        self.assertNotIn("'Value 2'", data["res2"])
        self.assertIn("'Value 3'", data["res2"])

        self.assertIn("'Value 1'", data["res3"])
        self.assertIn("'Value 2'", data["res3"])
        self.assertNotIn("'Value 3'", data["res3"])

    def test_splash_go_POST(self):
        resp = self.request_lua("""
        function main(splash)
          formdata = {param1="foo", param2="bar"}
          ok, reason = assert(splash:go{splash.args.url, http_method="POST", formdata=formdata})
          return splash:html()
        end
        """, {"url": self.mockurl('postrequest')})
        self.assertStatusCode(resp, 200)
        self.assertTrue(
            "param2=bar&amp;param1=foo" in resp.text or
            "param1=foo&amp;param2=bar" in resp.text
        , resp.text)
        self.assertIn("application/x-www-form-urlencoded", resp.text)

    def test_splash_go_body_and_invalid_method(self):
        resp = self.request_lua("""
        function main(splash)
          ok, reason = splash:go{splash.args.url, http_method="GET", body="something",
                                 baseurl="foo"}
          return splash:html()
        end
        """, {"url": self.mockurl('postrequest')})
        self.assertStatusCode(resp, 400)
        self.assertIn('GET request cannot have body', resp.text)

    def test_splash_POST_json(self):
        json_payload = '{"name": "Frank", "address": "Elmwood Avenue 112"}'
        resp = self.request_lua("""
            function main(splash)
              headers = {}
              headers["content-type"] =  "application/json"
              ok, reason = assert(splash:go{splash.args.url, http_method="POST",
                                     body='%s',
                                     headers=headers})
              return splash:html()
            end
        """ % json_payload, {"url": self.mockurl('postrequest')})

        self.assertStatusCode(resp, 200)
        self.assertIn("application/json", resp.text)
        self.assertIn(json_payload, resp.text)

    def test_go_POST_without_body(self):
        resp = self.request_lua("""
            function main(splash)
              ok, reason = assert(splash:go{splash.args.url, http_method="POST",
                                     headers=headers,
                                     body=""})
              return splash:html()
            end
        """, {"url": self.mockurl('postrequest')})
        self.assertStatusCode(resp, 200)

    def test_splash_go_POST_baseurl(self):
        # if baseurl is passed request is processed differently
        # so this test can fail even if above test goes fine
        resp = self.request_lua("""
        function main(splash)
          formdata = {param1="foo", param2="bar"}
          ok, reason = splash:go{splash.args.url, http_method="post",
                                 body=form_body, baseurl="http://loc",
                                 formdata=formdata}
          return splash:html()
        end
        """, {"url": self.mockurl('postrequest')})
        self.assertStatusCode(resp, 200)
        self.assertTrue(
            "param2=bar&amp;param1=foo" in resp.text or
            "param1=foo&amp;param2=bar" in resp.text
        , resp.text)
        self.assertIn("application/x-www-form-urlencoded", resp.text)

    def test_splash_bad_http_method(self):
        # someone passes "BAD" as HTTP method
        resp = self.request_lua("""
        function main(splash)
          form_body = {param1="foo", param2="bar"}
          ok, reason = splash:go{splash.args.url, http_method="BAD",
                                 body=form_body, baseurl="http://loc"}
          return splash:html()
        end
        """, {"url": self.mockurl('postrequest')})
        self.assertStatusCode(resp, 400)
        self.assertIn('Unsupported HTTP method: BAD', resp.text)

    def test_formdata_and_body_error(self):
        resp = self.request_lua("""
        function main(splash)
          formdata = {param1="foo", param2="bar"}
          ok, reason = splash:go{splash.args.url, http_method="POST",
                                 body="some string", baseurl="http://loc",
                                 formdata=formdata}
          return splash:html()
        end
        """, {"url": self.mockurl('postrequest')})
        self.assertStatusCode(resp, 400)
        self.assertIn("formdata and body cannot be passed", resp.text)

    def test_formdata_in_bad_format(self):
        resp = self.request_lua("""
        function main(splash)
          formdata = "alfaomega"
          ok, reason = splash:go{splash.args.url, http_method="POST",
                                 baseurl="http://loc",
                                 formdata=formdata}
          return splash:html()
        end
        """, {"url": self.mockurl('postrequest')})
        self.assertStatusCode(resp, 400)
        self.assertIn("formdata argument for go() must be Lua table", resp.text)

    def test_POST_body_not_string(self):
        resp = self.request_lua("""
        function main(splash)
          ok, reason = splash:go{splash.args.url, http_method="POST",
                                 baseurl="http://loc", body={a=1}}
          return splash:html()
        end
        """, {"url": self.mockurl('postrequest')})
        self.assertStatusCode(resp, 400)
        self.assertIn("request body must be string", resp.text)


class ResourceTimeoutTest(BaseLuaRenderTest):
    if not qt_551_plus():
        pytestmark = pytest.mark.xfail(
            run=False,
            reason="resource_timeout doesn't work in Qt5 < 5.5.1. "
                   "See issue #269 for details."
        )

    def test_resource_timeout_aborts_first(self):
        resp = self.request_lua("""
        function main(splash)
            splash:on_request(function(req) req:set_timeout(0.1) end)
            local ok, err = splash:go{splash.args.url}
            return {err=err}
        end
        """, {"url": self.mockurl("slow.gif?n=4")})
        self.assertStatusCode(resp, 200)
        self.assertEqual(resp.json(), {'err': 'render_error'})

    def test_resource_timeout_attribute(self):
        # request should be cancelled
        resp = self.request_lua("""
        function main(splash)
            splash.resource_timeout = 0.1
            assert(splash:go(splash.args.url))
        end
        """, {"url": self.mockurl("slow.gif?n=4")})
        self.assertScriptError(resp, ScriptError.LUA_ERROR,
                               message='render_error')

    def test_resource_timeout_attribute_priority(self):
        # set_timeout should take a priority
        resp = self.request_lua("""
        function main(splash)
            splash.resource_timeout = 0.1
            splash:on_request(function(req) req:set_timeout(10) end)
            assert(splash:go(splash.args.url))
        end
        """, {"url": self.mockurl("slow.gif?n=4")})
        self.assertStatusCode(resp, 200)

    def test_resource_timeout_read(self):
        resp = self.request_lua("""
        function main(splash)
            local default = splash.resource_timeout
            splash.resource_timeout = 0.1
            local updated = splash.resource_timeout
            return {default=default, updated=updated}
        end
        """)
        self.assertStatusCode(resp, 200)
        self.assertEqual(resp.json(), {"default": 0, "updated": 0.1})

    def test_resource_timeout_zero(self):
        resp = self.request_lua("""
        function main(splash)
            splash.resource_timeout = 0
            assert(splash:go(splash.args.url))
        end
        """, {"url": self.mockurl("slow.gif?n=1")})
        self.assertStatusCode(resp, 200)

        resp = self.request_lua("""
        function main(splash)
            splash.resource_timeout = nil
            assert(splash:go(splash.args.url))
        end
        """, {"url": self.mockurl("slow.gif?n=1")})
        self.assertStatusCode(resp, 200)

    def test_resource_timeout_negative(self):
        resp = self.request_lua("""
        function main(splash)
            splash.resource_timeout = -1
            assert(splash:go(splash.args.url))
        end
        """, {"url": self.mockurl("slow.gif?n=1")})
        err = self.assertScriptError(resp, ScriptError.SPLASH_LUA_ERROR,
                                     message='splash.resource_timeout')
        self.assertEqual(err['info']['line_number'], 3)


class ResultStatusCodeTest(BaseLuaRenderTest):
    def test_set_result_status_code(self):
        for code in [200, 404, 500, 999]:
            resp = self.request_lua("""
            function main(splash)
                splash:set_result_status_code(tonumber(splash.args.code))
                return "hello"
            end
            """, {'code': code})
            self.assertStatusCode(resp, code)
            self.assertEqual(resp.text, 'hello')

    def test_invalid_code(self):
        for code in ["foo", "", {'x': 3}, 0, -200, 195, 1000]:
            resp = self.request_lua("""
            function main(splash)
                splash:set_result_status_code(splash.args.code)
                return "hello"
            end
            """, {'code': code})
            err = self.assertScriptError(resp, ScriptError.SPLASH_LUA_ERROR)
            self.assertEqual(err['info']['splash_method'],
                             'set_result_status_code')


class SetUserAgentTest(BaseLuaRenderTest):
    def test_set_user_agent(self):
        resp = self.request_lua("""
        function main(splash)
            splash:go(splash.args.url)
            local res1 = splash:html()

            splash:set_user_agent("Foozilla")
            splash:go(splash.args.url)
            local res2 = splash:html()

            splash:go(splash.args.url)
            local res3 = splash:html()

            return {res1=res1, res2=res2, res3=res3}
        end
        """, {"url": self.mockurl("getrequest")})

        self.assertStatusCode(resp, 200)
        data = resp.json()
        self.assertIn("Mozilla", data["res1"])
        self.assertNotIn("Mozilla", data["res2"])
        self.assertNotIn("Mozilla", data["res3"])

        if six.PY3:
            self.assertNotIn("b'user-agent': b'Foozilla'", data["res1"])
            self.assertIn("b'user-agent': b'Foozilla'", data["res2"])
            self.assertIn("b'user-agent': b'Foozilla'", data["res3"])
        else:
            self.assertNotIn("'user-agent': 'Foozilla'", data["res1"])
            self.assertIn("'user-agent': 'Foozilla'", data["res2"])
            self.assertIn("'user-agent': 'Foozilla'", data["res3"])

    def test_error(self):
        resp = self.request_lua("""
        function main(splash) splash:set_user_agent(123) end
        """)
        err = self.assertScriptError(resp, ScriptError.SPLASH_LUA_ERROR)
        self.assertEqual(err['info']['splash_method'], 'set_user_agent')


class CookiesTest(BaseLuaRenderTest):
    def test_cookies(self, use_js=''):
        resp = self.request_lua("""
        function main(splash)
            local function cookies_after(url)
                splash:go(url)
                return splash:get_cookies()
            end

            local c0 = splash:get_cookies()
            local c1 = cookies_after(splash.args.url_1)
            local c2 = cookies_after(splash.args.url_2)

            splash:clear_cookies()
            local c3 = splash:get_cookies()

            local c4 = cookies_after(splash.args.url_2)
            local c5 = cookies_after(splash.args.url_1)

            splash:delete_cookies("foo")
            local c6 = splash:get_cookies()

            splash:delete_cookies{url="http://example.com"}
            local c7 = splash:get_cookies()

            splash:delete_cookies{url="http://localhost/"}
            local c8 = splash:get_cookies()

            splash:init_cookies(c2)
            local c9 = splash:get_cookies()

            return {c0=c0, c1=c1, c2=c2, c3=c3, c4=c4, c5=c5, c6=c6, c7=c7, c8=c8, c9=c9}
        end
        """, {
            "url_1": self.mockurl("set-cookie?key=foo&value=bar&use_js=%s" % use_js),
            "url_2": self.mockurl("set-cookie?key=egg&value=spam&use_js=%s" % use_js),
        })

        self.assertStatusCode(resp, 200)
        data = resp.json()

        cookie1 = {
            'name': 'foo',
            'value': 'bar',
            'domain': 'localhost',
            'path': '/',
            'httpOnly': False,
            'secure': False
        }
        cookie2 = {
            'name': 'egg',
            'value': 'spam',
            'domain': 'localhost',
            'path': '/',
            'httpOnly': False,
            'secure': False
        }
        self.assertEqual(data["c0"], [])
        self.assertEqual(data["c1"], [cookie1])
        self.assertEqual(data["c2"], [cookie1, cookie2])
        self.assertEqual(data["c3"], [])
        self.assertEqual(data["c4"], [cookie2])
        self.assertEqual(data["c5"], [cookie2, cookie1])
        self.assertEqual(data["c6"], [cookie2])
        self.assertEqual(data["c7"], [cookie2])
        self.assertEqual(data["c8"], [])
        self.assertEqual(data["c9"], data["c2"])

    @pytest.mark.xfail(reason="See https://github.com/scrapinghub/splash/pull/316")
    def test_cookies_js(self):
        self.test_cookies('true')

    def test_add_cookie(self):
        resp = self.request_lua("""
        function main(splash)
            splash:add_cookie("baz", "egg")
            splash:add_cookie{"spam", "egg", domain="example.com"}
            splash:add_cookie{
                name="foo",
                value="bar",
                path="/",
                domain="localhost",
                expires="2016-07-24T19:20:30+02:00",
                secure=true,
                httpOnly=true,
            }
            return splash:get_cookies()
        end""")
        self.assertStatusCode(resp, 200)
        self.assertEqual(resp.json(), [
            {"name": "baz", "value": "egg", "path": "",
             "domain": "", "httpOnly": False, "secure": False},
            {"name": "spam", "value": "egg", "path": "",
             "domain": "example.com", "httpOnly": False, "secure": False},
            {"name": "foo", "value": "bar", "path": "/",
             "domain": "localhost", "httpOnly": True, "secure": True,
             "expires": "2016-07-24T19:20:30+02:00"},
        ])

    def test_init_cookies(self):
        resp = self.request_lua("""
        function main(splash)
            splash:init_cookies({
                {name="baz", value="egg"},
                {name="spam", value="egg", domain="example.com"},
                {
                    name="foo",
                    value="bar",
                    path="/",
                    domain="localhost",
                    expires="2016-07-24T19:20:30+02:00",
                    secure=true,
                    httpOnly=true,
                }
            })
            return splash:get_cookies()
        end""")
        self.assertStatusCode(resp, 200)
        self.assertEqual(resp.json(), [
            {"name": "baz", "value": "egg", "path": "",
             "domain": "", "httpOnly": False, "secure": False},
            {"name": "spam", "value": "egg", "path": "",
             "domain": "example.com", "httpOnly": False, "secure": False},
            {"name": "foo", "value": "bar", "path": "/",
             "domain": "localhost", "httpOnly": True, "secure": True,
             "expires": "2016-07-24T19:20:30+02:00"},
        ])


class CurrentUrlTest(BaseLuaRenderTest):
    def request_url(self, url, wait=0.0):
        return self.request_lua("""
        function main(splash)
            local ok, res = splash:go(splash.args.url)
            splash:wait(splash.args.wait)
            return {ok=ok, res=res, url=splash:url()}
        end
        """, {"url": url, "wait": wait})

    def assertCurrentUrl(self, go_url, url=None, wait=0.0):
        if url is None:
            url = go_url
        resp = self.request_url(go_url, wait)
        self.assertStatusCode(resp, 200)
        self.assertEqual(resp.json()["url"], url)

    def test_start(self):
        resp = self.request_lua("function main(splash) return splash:url() end")
        self.assertStatusCode(resp, 200)
        self.assertEqual(resp.text, "")

    def test_blank(self):
        self.assertCurrentUrl("about:blank")

    def test_not_redirect(self):
        self.assertCurrentUrl(self.mockurl("getrequest"))

    def test_jsredirect(self):
        self.assertCurrentUrl(self.mockurl("jsredirect"))
        self.assertCurrentUrl(
            self.mockurl("jsredirect"),
            self.mockurl("jsredirect-target"),
            wait=0.5,
        )


class DisableScriptsTest(BaseLuaRenderTest):
    def test_nolua(self):
        with SplashServer(extra_args=['--disable-lua']) as splash:
            # Check that Lua is disabled in UI
            resp = requests.get(splash.url("/"))
            self.assertStatusCode(resp, 200)
            self.assertNotIn("<textarea", resp.text)  # no code editor

            script = "function main(splash) return 'foo' end"

            # Check that /execute doesn't work
            resp = requests.get(
                url=splash.url("execute"),
                params={'lua_source': script},
            )
            self.assertStatusCode(resp, 404)


class SandboxTest(BaseLuaRenderTest):
    def assertTooMuchCPU(self, resp, subtype=ScriptError.LUA_ERROR):
        return self.assertScriptError(resp, subtype,
                                      message="script uses too much CPU")

    def assertTooMuchMemory(self, resp, subtype=ScriptError.LUA_ERROR):
        return self.assertScriptError(resp, subtype,
                                      message="script uses too much memory")

    def test_sandbox_string_function(self):
        resp = self.request_lua("""
        function main(self)
            return string.rep("x", 10000)
        end
        """)
        self.assertScriptError(resp, ScriptError.LUA_ERROR,
                               message="nil value")
        self.assertErrorLineNumber(resp, 3)

    def test_sandbox_string_method(self):
        resp = self.request_lua("""
        function main(self)
            return ("x"):rep(10000)
        end
        """)
        self.assertScriptError(resp, ScriptError.LUA_ERROR,
                               message="nil value")
        self.assertErrorLineNumber(resp, 3)

    def test_non_sandboxed_string_method(self):
        resp = self.request_lua("""
        function main(self)
            return ("X"):lower()
        end
        """)
        self.assertStatusCode(resp, 200)
        self.assertEqual(resp.text, "x")

    def test_infinite_loop(self):
        resp = self.request_lua("""
        function main(self)
            local x = 0
            while true do
                x = x + 1
            end
            return x
        end
        """)
        self.assertTooMuchCPU(resp)

    def test_infinite_loop_toplevel(self):
        resp = self.request_lua("""
        x = 0
        while true do
            x = x + 1
        end
        function main(self)
            return 5
        end
        """)
        self.assertTooMuchCPU(resp, ScriptError.LUA_INIT_ERROR)

    def test_infinite_loop_memory(self):
        resp = self.request_lua("""
        function main(self)
            t = {}
            while true do
                t = { t }
            end
            return t
        end
        """)
        # it can be either memory or CPU
        self.assertScriptError(resp, ScriptError.LUA_ERROR,
                               message="too much")

    def test_memory_attack(self):
        resp = self.request_lua("""
        function main(self)
            local s = "aaaaaaaaaaaaaaaaaaaa"
            while true do
                s = s..s
            end
            return s
        end
        """)
        self.assertTooMuchMemory(resp)

    def test_memory_attack_toplevel(self):
        resp = self.request_lua("""
        s = "aaaaaaaaaaaaaaaaaaaa"
        while true do
            s = s..s
        end
        function main(self)
            return s
        end
        """)
        self.assertTooMuchMemory(resp, ScriptError.LUA_INIT_ERROR)

    def test_billion_laughs(self):
        resp = self.request_lua("""
        s = "s"
        s = s .. s s = s .. s s = s .. s s = s .. s s = s .. s s = s .. s s = s .. s
        s = s .. s s = s .. s s = s .. s s = s .. s s = s .. s s = s .. s s = s .. s
        s = s .. s s = s .. s s = s .. s s = s .. s s = s .. s s = s .. s s = s .. s
        s = s .. s s = s .. s s = s .. s s = s .. s s = s .. s s = s .. s s = s .. s
        s = s .. s s = s .. s s = s .. s s = s .. s s = s .. s s = s .. s s = s .. s
        s = s .. s s = s .. s s = s .. s s = s .. s s = s .. s s = s .. s s = s .. s
        s = s .. s s = s .. s s = s .. s s = s .. s s = s .. s s = s .. s s = s .. s
        s = s .. s s = s .. s s = s .. s s = s .. s s = s .. s s = s .. s s = s .. s
        s = s .. s s = s .. s s = s .. s s = s .. s s = s .. s s = s .. s s = s .. s
        s = s .. s s = s .. s s = s .. s s = s .. s s = s .. s s = s .. s s = s .. s
        s = s .. s s = s .. s s = s .. s s = s .. s s = s .. s s = s .. s s = s .. s
        s = s .. s s = s .. s s = s .. s s = s .. s s = s .. s s = s .. s s = s .. s
        s = s .. s s = s .. s s = s .. s s = s .. s s = s .. s s = s .. s s = s .. s
        function main() end
        """)
        self.assertTooMuchMemory(resp, ScriptError.LUA_INIT_ERROR)

    def test_disable_sandbox(self):
        # dofile function should be always sandboxed
        is_sandbox = "function main(splash) return {s=(dofile==nil)} end"

        resp = self.request_lua(is_sandbox)
        self.assertStatusCode(resp, 200)
        self.assertEqual(resp.json(), {"s": True})

        with SplashServer(extra_args=['--disable-lua-sandbox']) as splash:
            resp = requests.get(
                url=splash.url("execute"),
                params={'lua_source': is_sandbox},
            )
            self.assertStatusCode(resp, 200)
            self.assertEqual(resp.json(), {"s": False})


class RequireTest(BaseLuaRenderTest):
    def _set_title(self, title):
        return """
        splash:set_content([[
        <html>
          <head>
            <title>%s</title>
          </head>
        </html>
        ]])
        """ % title

    def assertNoRequirePathsLeaked(self, resp):
        self.assertNotIn("/lua", resp.text)
        self.assertNotIn("init.lua", resp.text)

    def test_splash_patching(self):
        title = "TEST"
        resp = self.request_lua("""
        require "utils_patch"
        function main(splash)
            %(set_title)s
            return splash:get_document_title()
        end
        """ % dict(set_title=self._set_title(title)))
        self.assertStatusCode(resp, 200)
        self.assertEqual(resp.text, title)

    def test_splash_patching_no_require(self):
        resp = self.request_lua("""
        function main(splash)
            %(set_title)s
            return splash:get_document_title()
        end
        """ % dict(set_title=self._set_title("TEST")))
        self.assertScriptError(resp, ScriptError.LUA_ERROR,
                               message="get_document_title")
        self.assertNoRequirePathsLeaked(resp)

    def test_require_unsafe(self):
        for module in ['splash', 'wraputils', 'completer', 'sandbox', 'extras']:
            resp = self.request_lua("""
            require('%s')
            function main(splash) return "hello" end
            """ % module)
            self.assertScriptError(resp, ScriptError.LUA_INIT_ERROR)
            self.assertErrorLineNumber(resp, 2)
            self.assertNoRequirePathsLeaked(resp)

    def test_require_not_whitelisted(self):
        resp = self.request_lua("""
        local utils = require("utils")
        local secret = require("secret")
        function main(splash) return "hello" end
        """)
        self.assertScriptError(resp, ScriptError.LUA_INIT_ERROR)
        self.assertErrorLineNumber(resp, 3)
        self.assertNoRequirePathsLeaked(resp)

    def test_require_non_existing(self):
        resp = self.request_lua("""
        local foobar = require("foobar")
        function main(splash) return "hello" end
        """)
        self.assertScriptError(resp, ScriptError.LUA_INIT_ERROR)
        self.assertNoRequirePathsLeaked(resp)
        self.assertErrorLineNumber(resp, 2)

    def test_require_non_existing_whitelisted(self):
        resp = self.request_lua("""
        local non_existing = require("non_existing")
        function main(splash) return "hello" end
        """)
        self.assertScriptError(resp, ScriptError.LUA_INIT_ERROR)
        self.assertNoRequirePathsLeaked(resp)
        self.assertErrorLineNumber(resp, 2)

    def test_module(self):
        title = "TEST"
        resp = self.request_lua("""
        local utils = require "utils"
        function main(splash)
            %(set_title)s
            return utils.get_document_title(splash)
        end
        """ % dict(set_title=self._set_title(title)))
        self.assertStatusCode(resp, 200)
        self.assertEqual(resp.text, title)

    def test_module_require_unsafe_from_safe(self):
        resp = self.request_lua("""
        function main(splash)
            return require("utils").hello
        end
        """)
        self.assertStatusCode(resp, 200)
        self.assertEqual(resp.text, "world")


class HarTest(BaseLuaRenderTest):
    def test_har_empty(self):
        resp = self.request_lua("""
        function main(splash)
            return splash:har()
        end
        """)
        self.assertStatusCode(resp, 200)
        har = resp.json()["log"]
        self.assertEqual(har["entries"], [])

    def test_har_about_blank(self):
        resp = self.request_lua("""
        function main(splash)
            splash:go("about:blank")
            return splash:har()
        end
        """)
        self.assertStatusCode(resp, 200)
        har = resp.json()["log"]
        self.assertEqual(har["entries"], [])

    def test_har_reset(self):
        resp = self.request_lua("""
        treat = require("treat")
        function main(splash)
            splash:go(splash.args.url)
            splash:go(splash.args.url)
            local har1 = splash:har()
            splash:har_reset()
            local har2 = splash:har()
            splash:go(splash.args.url)
            local har3 = splash:har()
            return treat.as_array({har1, har2, har3})
        end
        """, {'url': self.mockurl("jsrender")})
        self.assertStatusCode(resp, 200)
        har1, har2, har3 = resp.json()

        self.assertEqual(len(har1['log']['entries']), 2)
        self.assertEqual(har2['log']['entries'], [])
        self.assertEqual(len(har3['log']['entries']), 1)

    def test_har_reset_argument(self):
        resp = self.request_lua("""
        treat = require("treat")
        function main(splash)
            splash:go(splash.args.url)
            local har1 = splash:har()
            splash:go(splash.args.url)
            local har2 = splash:har{reset=true}
            local har3 = splash:har()
            splash:go(splash.args.url)
            local har4 = splash:har()
            return treat.as_array({har1, har2, har3, har4})
        end
        """, {'url': self.mockurl("jsrender")})
        self.assertStatusCode(resp, 200)
        har1, har2, har3, har4 = resp.json()

        self.assertEqual(len(har1['log']['entries']), 1)
        self.assertEqual(len(har2['log']['entries']), 2)
        self.assertEqual(har3['log']['entries'], [])
        self.assertEqual(len(har4['log']['entries']), 1)

    def test_har_reset_inprogress(self):
        resp = self.request_lua("""
        treat = require("treat")
        function main(splash)
            splash:go(splash.args.url)
            splash:wait(0.5)
            local har1 = splash:har{reset=true}
            splash:wait(2.5)
            local har2 = splash:har()
            return treat.as_array({har1, har2})
        end
        """, {'url': self.mockurl("show-image?n=2.0&js=0.1")})
        self.assertStatusCode(resp, 200)
        data = resp.json()
        har1, har2 = data[0]["log"], data[1]["log"]

        self.assertEqual(len(har1['entries']), 2)
        self.assertEqual(har1['entries'][0]['_splash_processing_state'],
                         HarBuilder.REQUEST_FINISHED)
        self.assertEqual(har1['entries'][1]['_splash_processing_state'],
                         HarBuilder.REQUEST_HEADERS_RECEIVED)


class AutoloadTest(BaseLuaRenderTest):
    def test_autoload(self):
        resp = self.request_lua("""
        function main(splash)
            assert(splash:autoload("window.FOO = 'bar'"))

            splash:go(splash.args.url)
            local foo1 = splash:evaljs("FOO")

            splash:evaljs("window.FOO = 'spam'")
            local foo2 = splash:evaljs("FOO")

            splash:go(splash.args.url)
            local foo3 = splash:evaljs("FOO")
            return {foo1=foo1, foo2=foo2, foo3=foo3}
        end
        """, {"url": self.mockurl("getrequest")})
        self.assertStatusCode(resp, 200)
        data = resp.json()
        self.assertEqual(data, {"foo1": "bar", "foo2": "spam", "foo3": "bar"})

    def test_autoload_remote(self):
        resp = self.request_lua("""
        function main(splash)
            assert(splash:autoload(splash.args.eggspam_url))
            assert(splash:go(splash.args.url))
            local egg = splash:jsfunc("egg")
            return egg()
        end
        """, {
            "url": self.mockurl("getrequest"),
            "eggspam_url": self.mockurl("eggspam.js"),
        })
        self.assertStatusCode(resp, 200)
        self.assertEqual(resp.text, "spam")

    def test_autoload_bad(self):
        resp = self.request_lua("""
        function main(splash)
            local ok, reason = splash:autoload(splash.args.bad_url)
            return {ok=ok, reason=reason}
        end
        """, {"bad_url": self.mockurl("--non-existing--")})
        self.assertStatusCode(resp, 200)
        self.assertNotIn("ok", resp.json())
        self.assertIn("404", resp.json()["reason"])

    def test_noargs(self):
        resp = self.request_lua("""
        function main(splash)
            splash:autoload()
        end
        """)
        self.assertScriptError(resp, ScriptError.SPLASH_LUA_ERROR)
        self.assertErrorLineNumber(resp, 3)

    def test_autoload_reset(self):
        resp = self.request_lua("""
        function main(splash)
            splash:autoload([[window.FOO = 'foo']])
            splash:autoload([[window.BAR = 'bar']])

            splash:go(splash.args.url)
            local foo1 = splash:evaljs("window.FOO")
            local bar1 = splash:evaljs("window.BAR")

            splash:autoload_reset()
            splash:go(splash.args.url)
            local foo2 = splash:evaljs("window.FOO")
            local bar2 = splash:evaljs("window.BAR")

            return {foo1=foo1, bar1=bar1, foo2=foo2, bar2=bar2}
        end
        """, {"url": self.mockurl("getrequest")})
        self.assertStatusCode(resp, 200)
        self.assertEqual(resp.json(), {"foo1": "foo", "bar1": "bar"})


class HttpGetTest(BaseLuaRenderTest):
    def test_get(self):
        resp = self.request_lua("""
        function main(splash)
            local reply = splash:http_get(splash.args.url)
            splash:wait(0.1)
            return reply.body
        end
        """, {"url": self.mockurl("jsrender")})
        self.assertStatusCode(resp, 200)
        self.assertEqual(JsRender.template, resp.text)

    def test_bad_url(self):
        resp = self.request_lua("""
        function main(splash)
            return splash:http_get(splash.args.url).info
        end
        """, {"url": self.mockurl("--bad-url--")})
        self.assertStatusCode(resp, 200)
        self.assertEqual(resp.json()["status"], 404)

    def test_headers(self):
        resp = self.request_lua("""
        function main(splash)
            local resp = splash:http_get{
                splash.args.url,
                headers={
                    ["Custom-Header"] = "Header Value",
                }
            }
            return resp.info
        end
        """, {"url": self.mockurl("getrequest")})
        self.assertStatusCode(resp, 200)
        data = resp.json()
        self.assertEqual(data["status"], 200)
        self.assertIn(b"Header Value", get_response_body_bytes(data))

    def test_redirects_follow(self):
        resp = self.request_lua("""
        function main(splash)
            return splash:http_get(splash.args.url).info
        end
        """, {"url": self.mockurl("http-redirect?code=302")})
        self.assertStatusCode(resp, 200)
        data = resp.json()
        self.assertEqual(data["status"], 200)
        self.assertNotIn(b"redirect to", get_response_body_bytes(data))
        self.assertIn(b"GET request", get_response_body_bytes(data))

    def test_redirects_nofollow(self):
        resp = self.request_lua("""
        function main(splash)
            local resp = splash:http_get{url=splash.args.url, follow_redirects=false}
            return resp.info
        end
        """, {"url": self.mockurl("http-redirect?code=302")})
        self.assertStatusCode(resp, 200)
        data = resp.json()
        self.assertEqual(data["status"], 302)
        self.assertEqual(data["redirectURL"], "/getrequest?http_code=302")
        self.assertIn("302 redirect to", get_response_body_bytes(data))

    def test_noargs(self):
        resp = self.request_lua("""
        function main(splash)
            splash:http_get()
        end
        """)
        self.assertScriptError(resp, ScriptError.SPLASH_LUA_ERROR)

    def test_httpget_nonascii_nonutf8(self):
        resp = self.request_lua("""
        function main(splash)
            local resp = splash:http_get{splash.args.url}
            return resp.body
        end
        """, {"url": self.mockurl("cp1251")})
        self.assertStatusCode(resp, 200)
        self.assertIn(u'проверка', resp.content.decode('cp1251'))
        self.assertEqual(resp.headers['Content-Type'], "text/html; charset=windows-1251")

    def test_response_attributes_readonly(self):
        for attr in ["url", "status", "ok"]:
            resp = self.request_lua("""
            function main(splash)
                local resp = splash:http_get{splash.args.url}
                resp[splash.args.attr] = "foo"
                return "ok"
            end
            """, {"url": self.mockurl("getrequest"), "attr": attr})
            self.assertScriptError(resp, ScriptError.LUA_ERROR,
                                   message="read-only")

    def test_response_attributes_redirected(self):
        request_url = self.mockurl("http-redirect?code=302")
        response_url = self.mockurl("getrequest?http_code=302")
        resp = self.request_lua("""
        function main(splash)
            local headers={["X-My-HeaDer"]="123"}
            local resp = splash:http_get{
                url=splash.args.url,
                follow_redirects=true,
                headers=headers
            }
            return {
                url=resp.url,
                status=resp.status,
                headers=resp.headers,
                ok=resp.ok,
                request={
                    info=resp.request.info,
                    method=resp.request.method,
                    url=resp.request.url,
                    headers=resp.request.headers,
                },
            }
        end
        """, {"url": request_url})
        self.assertStatusCode(resp, 200)
        data = resp.json()
        self.assertEqual(data['url'], response_url)
        self.assertEqual(data['status'], 200)
        self.assertEqual(data['ok'], True)
        self.assertEqual(data['headers']['Content-Type'], 'text/html')

        req = data['request']
        self.assertEqual(req['method'], 'GET')
        self.assertEqual(req['headers'], {'X-My-HeaDer': '123'})
        self.assertEqual(req['info']['httpVersion'], 'HTTP/1.1')  # har record
        # self.assertEqual(req['url'], response_url)  # XXX: is it correct?

    def test_response_attributes_redirect(self):
        request_url = self.mockurl("http-redirect?code=302")
        resp = self.request_lua("""
        function main(splash)
            local headers={["X-My-HeaDer"]="123"}
            local resp = splash:http_get{
                url=splash.args.url,
                follow_redirects=false,
                headers=headers
            }
            return {
                url=resp.url,
                status=resp.status,
                headers=resp.headers,
                ok=resp.ok,
                request={
                    info=resp.request.info,
                    method=resp.request.method,
                    url=resp.request.url,
                    headers=resp.request.headers,
                },
            }
        end
        """, {"url": request_url})
        self.assertStatusCode(resp, 200)
        data = resp.json()
        self.assertEqual(data['url'], request_url)
        self.assertEqual(data['status'], 302)
        self.assertEqual(data['ok'], True)
        self.assertEqual(data['headers']['Location'], "/getrequest?http_code=302")

        req = data['request']
        self.assertEqual(req['method'], 'GET')
        self.assertEqual(req['headers'], {'X-My-HeaDer': '123'})
        self.assertEqual(req['info']['httpVersion'], 'HTTP/1.1')  # har record
        self.assertEqual(req['url'], request_url)

    def test_access_attributes_twice(self):
        url = self.mockurl("jsrender")
        resp = self.request_lua("""
        function main(splash)
            local resp = splash:http_get{splash.args.url}
            return {
                info1=resp.info,
                info2=resp.info,
                body1=resp.body,
                body2=resp.body,
            }
        end
        """, {"url": url})
        self.assertStatusCode(resp, 200)
        data = resp.json()
        self.assertEqual(data['info1'], data['info2'])
        self.assertEqual(data['body1'], data['body2'])


class HttpPostTest(BaseLuaRenderTest):
    def test_post(self):
        resp = self.request_lua("""
        function main(splash)
            body = "foo=one&bar=two"
            return splash:http_post{url=splash.args.url, body=body}.info
        end
        """, {"url": self.mockurl("postrequest")})
        self.assertStatusCode(resp, 200)
        info = resp.json()
        self.assertTrue(info["ok"])
        self.assertIn(b"foo=one&bar=two", get_response_body_bytes(info))

    def test_post_body_not_string(self):
        resp = self.request_lua("""
        function main(splash)
            body = {alfa=12}
            return splash:http_post{url=splash.args.url, body=body}
        end
        """, {"url": self.mockurl("postrequest")})
        self.assertStatusCode(resp, 400)
        self.assertIn("body argument for splash:http_post() must be string", resp.text)

    def test_post_without_body(self):
        resp = self.request_lua("""
        function main(splash)
            body = ""
            return splash:http_post{url=splash.args.url, body=body}.body
        end
        """, {"url": self.mockurl("postrequest")})
        self.assertStatusCode(resp, 200)
        self.assertIn("POST", resp.text)

    def test_redirect_after_post_in_go(self):
        resp = self.request_lua("""
        function main(splash)
            assert(splash:go{url=splash.args.url, body=body, http_method="POST"})
            return splash:html()
        end
        """, {"url": self.mockurl("http-redirect")})
        self.assertStatusCode(resp, 200)
        self.assertIn("GET request", resp.text)

    def test_redirect_after_post_in_http_post(self):
        post_body = "foo=bar&alfa=beta"
        resp = self.request_lua("""
            function main(splash)
                return splash:http_post{url=splash.args.url, body='%s'}.info
            end
            """ % post_body, {"url": self.mockurl("http-redirect")})
        self.assertStatusCode(resp, 200)
        info = resp.json()
        self.assertIn(b"GET request", get_response_body_bytes(info))
        self.assertIn(post_body, info["url"])
        self.assertEqual(info["status"], 200)

    def test_response_attributes(self):
        resp = self.request_lua("""
        function main(splash)
            local resp = splash:http_post{splash.args.url}
            return {
                url=resp.url,
                status=resp.status,
                headers=resp.headers,
                ok=resp.ok,
            }
        end
        """, {"url": self.mockurl("postrequest")})
        self.assertStatusCode(resp, 200)
        data = resp.json()
        self.assertEqual(data['url'], self.mockurl("postrequest"))
        self.assertEqual(data['status'], 200)
        self.assertEqual(data['ok'], True)
        self.assertEqual(data['headers']['Content-Type'], 'text/plain; charset=utf-8')

    def test_binary_post_body(self):
        postbody = u'привет'.encode('cp1251')
        resp = self.request_lua("""
            base64 = require("base64")
            treat = require("treat")
            function main(splash)
                local body = base64.decode(splash.args.postbody)
                local resp = splash:http_post{
                    url=splash.args.url,
                    body=treat.as_binary(body)
                }
                return resp.body
            end
            """, {
                "url": self.mockurl("postrequest"),
                "postbody": base64.b64encode(postbody)
            })
        self.assertStatusCode(resp, 200)
        self.assertIn(repr(postbody), resp.text)


class NavigationLockingTest(BaseLuaRenderTest):
    def test_lock_navigation(self):
        url = self.mockurl("jsredirect")
        resp = self.request_lua("""
        function main(splash)
            splash:go(splash.args.url)
            splash:lock_navigation()
            splash:wait(0.3)
            return splash:url()
        end
        """, {"url": url})
        self.assertStatusCode(resp, 200)
        self.assertEqual(resp.text, url)

    def test_unlock_navigation(self):
        resp = self.request_lua("""
        function main(splash)
            splash:go(splash.args.url)
            splash:lock_navigation()
            splash:unlock_navigation()
            splash:wait(0.3)
            return splash:url()
        end
        """, {"url": self.mockurl("jsredirect")})
        self.assertStatusCode(resp, 200)
        self.assertEqual(resp.text, self.mockurl("jsredirect-target"))

    def test_go_navigation_locked(self):
        resp = self.request_lua("""
        function main(splash)
            splash:lock_navigation()
            local ok, reason = splash:go(splash.args.url)
            return {ok=ok, reason=reason}
        end
        """, {"url": self.mockurl("jsredirect"), "timeout": 1.0})
        self.assertStatusCode(resp, 200)
        self.assertEqual(resp.json(), {"reason": "navigation_locked"})


class SetContentTest(BaseLuaRenderTest):
    def test_set_content(self):
        resp = self.request_lua("""
        function main(splash)
            assert(splash:set_content("<html><head></head><body><h1>Hello</h1></body></html>"))
            return {
                html = splash:html(),
                url = splash:url(),
            }
        end
        """)
        self.assertStatusCode(resp, 200)
        self.assertEqual(resp.json(), {
            "html": "<html><head></head><body><h1>Hello</h1></body></html>",
            "url": "",
        })

    def test_unicode(self):
        resp = self.request_lua(u"""
        function main(splash)
            assert(splash:set_content("проверка"))
            return splash:html()
        end
        """)
        self.assertStatusCode(resp, 200)
        self.assertIn(u'проверка', resp.text)

    def test_related_resources(self):
        script = """
        function main(splash)
            splash:set_content{
                data = [[
                    <html><body>
                        <img width=50 heigth=50 src="/slow.gif?n=0.2">
                    </body></html>
                ]],
                baseurl = splash.args.base,
            }
            return splash:png()
        end
        """
        resp = self.request_lua(script, {"base": self.mockurl("")})
        self.assertStatusCode(resp, 200)
        img = Image.open(BytesIO(resp.content))
        self.assertEqual((0, 0, 0, 255), img.getpixel((10, 10)))

        # the same, but with a bad base URL
        resp = self.request_lua(script, {"base": ""})
        self.assertStatusCode(resp, 200)
        img = Image.open(BytesIO(resp.content))
        self.assertNotEqual((0, 0, 0, 255), img.getpixel((10, 10)))

    def test_url(self):
        resp = self.request_lua("""
        function main(splash)
            splash:set_content{"hey", baseurl="http://example.com/foo"}
            return splash:url()
        end
        """)
        self.assertStatusCode(resp, 200)
        self.assertEqual(resp.text, "http://example.com/foo")


class GetPerfStatsTest(BaseLuaRenderTest):
    def test_get_perf_stats(self):
        func = """
        function main(splash)
            return splash:get_perf_stats()
        end
        """
        out = self.request_lua(func).json()
        self.assertEqual(sorted(list(out.keys())),
                              sorted(['walltime', 'cputime', 'maxrss']))
        self.assertIsInstance(out['cputime'], numbers.Real)
        self.assertIsInstance(out['walltime'], numbers.Real)
        self.assertIsInstance(out['maxrss'], numbers.Integral)
        self.assertLess(out['cputime'], 1000.)
        self.assertLess(0., out['cputime'])
        # Should be safe to assume that splash process consumes between 1Mb
        # and 1Gb of RAM, right?
        self.assertLess(1E6, out['maxrss'])
        self.assertLess(out['maxrss'], 1E9)
        # I wonder if we could break this test...
        now = time.time()
        self.assertLess(now - 120, out['walltime'])
        self.assertLess(out['walltime'], now)


class WindowSizeTest(BaseLuaRenderTest):
    """This is a test for window & viewport size interaction in Lua scripts."""

    GET_DIMS_AFTER_SCRIPT = """
function get_dims(splash)
    return {
        inner = splash:evaljs("window.innerWidth") .. "x" .. splash:evaljs("window.innerHeight"),
        outer = splash:evaljs("window.outerWidth") .. "x" .. splash:evaljs("window.outerHeight"),
        client = (splash:evaljs("document.documentElement.clientWidth") .. "x"
                  .. splash:evaljs("document.documentElement.clientHeight"))
    }
end

function main(splash)
    alter_state(splash)
    return get_dims(splash)
end

function alter_state(splash)
%s
end
"""

    def return_json_from_lua(self, script, **kwargs):
        resp = self.request_lua(script, kwargs)
        if resp.ok:
            return resp.json()
        else:
            raise RuntimeError(resp.content)

    def get_dims_after(self, lua_script, **kwargs):
        return self.return_json_from_lua(
            self.GET_DIMS_AFTER_SCRIPT % lua_script, **kwargs)

    def assertSizeAfter(self, lua_script, etalon, **kwargs):
        out = self.get_dims_after(lua_script, **kwargs)
        self.assertEqual(out, etalon)

    def test_get_viewport_size(self):
        script = """
        function main(splash)
        local w, h = splash:get_viewport_size()
        return {width=w, height=h}
        end
        """
        out = self.return_json_from_lua(script)
        w, h = map(int, defaults.VIEWPORT_SIZE.split('x'))
        self.assertEqual(out, {'width': w, 'height': h})

    def test_default_dimensions(self):
        self.assertSizeAfter("",
                             {'inner': defaults.VIEWPORT_SIZE,
                              'outer': defaults.VIEWPORT_SIZE,
                              'client': defaults.VIEWPORT_SIZE})

    def test_set_sizes_as_table(self):
        self.assertSizeAfter('splash:set_viewport_size{width=111, height=222}',
                             {'inner': '111x222',
                              'outer': defaults.VIEWPORT_SIZE,
                              'client': '111x222'})
        self.assertSizeAfter('splash:set_viewport_size{height=333, width=444}',
                             {'inner': '444x333',
                              'outer': defaults.VIEWPORT_SIZE,
                              'client': '444x333'})

    def test_viewport_size_roundtrips(self):
        self.assertSizeAfter(
            'splash:set_viewport_size(splash:get_viewport_size())',
            {'inner': defaults.VIEWPORT_SIZE,
             'outer': defaults.VIEWPORT_SIZE,
             'client': defaults.VIEWPORT_SIZE})

    def test_viewport_size(self):
        self.assertSizeAfter('splash:set_viewport_size(2000, 2000)',
                             {'inner': '2000x2000',
                              'outer': defaults.VIEWPORT_SIZE,
                              'client': '2000x2000'})

    def test_viewport_size_validation(self):
        cases = [
            ('()', 'set_viewport_size.* takes exactly 3 arguments',
             'set_viewport_size.* missing 2 required positional arguments:*'),
            ('{}', 'set_viewport_size.* takes exactly 3 arguments',
             'set_viewport_size.* missing 2 required positional arguments:*'),
            ('(1)', 'set_viewport_size.* takes exactly 3 arguments',
             'set_viewport_size.* missing 1 required positional argument:*'),
            ('{1}', 'set_viewport_size.* takes exactly 3 arguments',
             'set_viewport_size.* missing 1 required positional argument:*'),
            ('(1, nil)', 'a number is required', None),
            ('{1, nil}', 'set_viewport_size.* takes exactly 3 arguments',
             'set_viewport_size.* missing 1 required positional argument:*'),
            ('(nil, 1)', 'a number is required', None),
            ('{nil, 1}', 'a number is required', None),
            ('{width=1}', 'set_viewport_size.* takes exactly 3 arguments',
             'set_viewport_size.* missing 1 required positional argument:*'),
            ('{width=1, nil}', 'set_viewport_size.* takes exactly 3 arguments',
             'set_viewport_size.* missing 1 required positional argument:*'),
            ('{nil, width=1}', 'set_viewport_size.* takes exactly 3 arguments',
             'set_viewport_size.* missing 1 required positional argument:*'),
            ('{height=1}', 'set_viewport_size.* takes exactly 3 arguments',
             'set_viewport_size.* missing 1 required positional argument:*'),
            ('{height=1, nil}', 'set_viewport_size.* takes exactly 3 arguments',
             'set_viewport_size.* missing 1 required positional argument:*'),
            ('{nil, height=1}', 'set_viewport_size.* takes exactly 3 arguments',
             'set_viewport_size.* missing 1 required positional argument:*'),

            ('{100, width=200}', 'set_viewport_size.* got multiple values.*width', None),
            # This thing works.
            # ('{height=200, 100}', 'set_viewport_size.* got multiple values.*width'),

            ('{100, "a"}', 'a number is required', None),
            ('{100, {}}', 'a number is required', None),

            ('{100, -1}', 'Viewport is out of range', None),
            ('{100, 0}', 'Viewport is out of range', None),
            ('{100, 99999}', 'Viewport is out of range', None),
            ('{1, -100}', 'Viewport is out of range', None),
            ('{0, 100}', 'Viewport is out of range', None),
            ('{99999, 100}', 'Viewport is out of range', None),
        ]

        def run_test(size_str):
            self.get_dims_after('splash:set_viewport_size%s' % size_str)

        for size_str, errmsg_py2, errmsg_py3 in cases:
            if not errmsg_py3:
                errmsg_py3 = errmsg_py2
            if six.PY3:
                self.assertRaisesRegexp(RuntimeError, errmsg_py3, run_test, size_str)
            else:
                self.assertRaisesRegexp(RuntimeError, errmsg_py2, run_test, size_str)

    def test_viewport_full(self):
        w = int(defaults.VIEWPORT_SIZE.split('x')[0])
        self.assertSizeAfter('splash:go(splash.args.url);'
                             'splash:wait(0.1);'
                             'splash:set_viewport_full();',
                             {'inner': '%dx2000' % w,
                              'outer': defaults.VIEWPORT_SIZE,
                              'client': '%dx2000' % w},
                             url=self.mockurl('tall'))

    def test_set_viewport_full_returns_dimensions(self):
        script = """
        function main(splash)
        assert(splash:go(splash.args.url))
        assert(splash:wait(0.1))
        local w, h = splash:set_viewport_full()
        return {width=w, height=h}
        end
        """
        out = self.return_json_from_lua(script, url=self.mockurl('tall'))
        w, h = map(int, defaults.VIEWPORT_SIZE.split('x'))
        self.assertEqual(out, {'width': w, 'height': 2000})

    def test_render_all_restores_viewport_size(self):
        script = """
        treat = require("treat")
        function main(splash)
            assert(splash:go(splash.args.url))
            assert(splash:wait(0.1))
            local before = treat.as_array({splash:get_viewport_size()})
            png = splash:png{render_all=true}
            local after = treat.as_array({splash:get_viewport_size()})
            return {before=before, after=after, png=png}
        end
        """
        out = self.return_json_from_lua(script, url=self.mockurl('tall'))
        w, h = map(int, defaults.VIEWPORT_SIZE.split('x'))
        self.assertEqual(out['before'], [w, h])
        self.assertEqual(out['after'], [w, h])
        # 2000px is hardcoded in that html
<<<<<<< HEAD
        img = Image.open(BytesIO(standard_b64decode(out['png'])))
=======
        img = Image.open(StringIO(base64.b64decode(out['png'])))
>>>>>>> 4267db33
        self.assertEqual(img.size, (w, 2000))

    def test_set_viewport_size_changes_contents_size_immediately(self):
        # GH167
        script = """
treat = require("treat")
function main(splash)
splash:set_viewport_size(1024, 768)
assert(splash:set_content([[
<html>
<body style="min-width: 800px; margin: 0px">&nbsp;</body>
</html>
]]))
result = {}
result.before = treat.as_array({splash:set_viewport_full()})
splash:set_viewport_size(640, 480)
result.after = treat.as_array({splash:set_viewport_full()})
return result
end
        """
        out = self.return_json_from_lua(script)
        self.assertEqual(out,
                         {'before': [1024, 768],
                          'after': [800, 480]})

    @pytest.mark.xfail
    def test_viewport_full_raises_error_if_fails_in_script(self):
        # XXX: for local resources loadFinished event generally arrives after
        # initialLayoutCompleted, so the error doesn't manifest itself.
        self.assertRaisesRegexp(RuntimeError, "zyzzy",
                                self.get_dims_after,
                                """
                                splash:go(splash.args.url)
                                splash:set_viewport_full()
                                """, url=self.mockurl('delay'))


class VersionTest(BaseLuaRenderTest):
    def test_version(self):
        resp = self.request_lua("""
        function main(splash)
            local version = splash:get_version()
            return version.major .. '.' .. version.minor
        end
        """)
        self.assertStatusCode(resp, 200)
        self.assertEqual(resp.text, splash_version)<|MERGE_RESOLUTION|>--- conflicted
+++ resolved
@@ -147,8 +147,6 @@
                                message="is not a function")
 
 
-<<<<<<< HEAD
-=======
 class SplashGoTest(BaseLuaRenderTest):
     def test_splash_go_POST(self):
         resp = self.request_lua("""
@@ -268,7 +266,6 @@
         self.assertIn("request body must be a string", resp.text)
 
 
->>>>>>> 4267db33
 class ResultContentTypeTest(BaseLuaRenderTest):
     def test_content_type(self):
         resp = self.request_lua("""
@@ -3088,11 +3085,7 @@
         self.assertEqual(out['before'], [w, h])
         self.assertEqual(out['after'], [w, h])
         # 2000px is hardcoded in that html
-<<<<<<< HEAD
-        img = Image.open(BytesIO(standard_b64decode(out['png'])))
-=======
-        img = Image.open(StringIO(base64.b64decode(out['png'])))
->>>>>>> 4267db33
+        img = Image.open(BytesIO(base64.b64decode(out['png'])))
         self.assertEqual(img.size, (w, 2000))
 
     def test_set_viewport_size_changes_contents_size_immediately(self):
