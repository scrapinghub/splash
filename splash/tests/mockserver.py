--- conflicted
+++ resolved
@@ -5,11 +5,8 @@
 import optparse
 import urllib
 import base64
-<<<<<<< HEAD
 import random
-=======
 from functools import wraps
->>>>>>> 8b6291c2
 from twisted.web.server import Site, NOT_DONE_YET
 from twisted.web.resource import Resource
 from twisted.web import proxy, http
