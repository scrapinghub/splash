#!/usr/bin/env python
# -*- coding: utf-8 -*-
from __future__ import absolute_import, print_function
import os
import optparse
import base64
import random

from six.moves.urllib.parse import unquote

from twisted.web.server import Site, NOT_DONE_YET
from twisted.web.resource import Resource
from twisted.web import proxy, http
from twisted.internet import reactor, ssl
from twisted.internet.task import deferLater


_REQUIRED = object()


def getarg(request, name, default=_REQUIRED, type=bytes):
    value = request.args.get(name, [None])[0]
    if value is not None:
        if type is not None:
            value = type(value)
        return value
    elif default is _REQUIRED:
        raise Exception("Missing argument: %s" % name)
    else:
        return default


def _html_resource(html):

    class HtmlResource(Resource):
        isLeaf = True
        template = html

        def __init__(self, http_port=None, https_port=None):
            Resource.__init__(self)
            self.http_port = http_port
            self.https_port = https_port

        def render(self, request):
            response = self.template % dict(
                http_port=self.http_port,
                https_port=self.https_port
            )
            # Twisted wants response to be bytes
            return response.encode('utf-8')

    return HtmlResource


JsRender = _html_resource("""
<html>
<body>

<p id="p1">Before</p>

<script>
document.getElementById("p1").innerHTML="After";
</script>

</body>
</html>
""")

JsAlert = _html_resource("""
<html>
<body>
<p id="p1">Before</p>
<script>
alert("hello");
document.getElementById("p1").innerHTML="After";
</script>
</body>
</html>
""")

JsConfirm = _html_resource("""
<html>
<body>
<p id="p1">Before</p>
<script>
confirm("are you sure?");
document.getElementById("p1").innerHTML="After";
</script>
</body>
</html>
""")

JsInterval = _html_resource("""
<html><body>
<div id='num'>not started</div>
<script>
var num=0;
setInterval(function(){
    document.getElementById('num').innerHTML = num;
    num += 1;
}, 1);
</script>
</body></html>
""")


JsViewport = _html_resource("""
<html><body>
<script>
document.write(window.innerWidth);
document.write('x');
document.write(window.innerHeight);
</script>
</body></html>
""")


TallPage = _html_resource("""
<html style='height:2000px'>
<body>Hello</body>
</html>
""")

RedGreenPage = _html_resource("""
<html>
  <style type="text/css" media="screen">
    * { padding: 0px; margin: 0px }
    #left { float:left; width: 50%%; height: 100%%; background-color: #ff0000 }
    #right { float:left; width: 50%%; height: 100%%; background-color: #00ff00 }
  </style>
<body>
  <div id="left">&nbsp;</div><div id="right">&nbsp;</div>
</body>
</html>
""")

BadRelatedResource = _html_resource("""
<html>
<body>
<img src="http://non-existing">
</body>
</html>
""")


EggSpamScript = _html_resource("function egg(){return 'spam';}")


class BaseUrl(Resource):

    def render_GET(self, request):
        return b"""
<html>
<body>
<p id="p1">Before</p>
<script src="script.js"></script>
</body>
</html>
"""

    def getChild(self, name, request):
        if name == b"script.js":
            return self.ScriptJs()
        return self


    class ScriptJs(Resource):

        isLeaf = True

        def render_GET(self, request):
            request.setHeader(b"Content-Type", b"application/javascript")
            return b'document.getElementById("p1").innerHTML="After";'


class SetCookie(Resource):
    """
    Set a cookie with key=key and value=value.
    If "next" GET argument is passed, do a JS redirect to this "next" URL.
    """
    isLeaf = True

    def render_GET(self, request):
        key = getarg(request, b"key")
        value = getarg(request, b"value")
        next_url = unquote(getarg(request, b"next", b"").decode('utf-8'))
        request.addCookie(str(key.decode('utf-8')), str(value.decode('utf-8')))
        if next_url:
            return (u"""
            <html><body>
            Redirecting now..
            <script> window.location = '%s'; </script>
            </body></html>
            """ % next_url).encode('utf-8')
        else:
            return "ok"


class GetCookie(Resource):
    """ Return a cookie with key=key """
    isLeaf = False
    def render_GET(self, request):
        value = request.getCookie(getarg(request, b"key")) or b""
        return value


class Delay(Resource):
    """ Accept the connection; write the response after ``n`` seconds. """
    isLeaf = True

    def render_GET(self, request):
        n = getarg(request, "n", 1, type=float)
        d = deferLater(reactor, n, lambda: (request, n))
        d.addCallback(self._delayedRender)
        return NOT_DONE_YET

    def _delayedRender(self, request_info):
        request, n = request_info
        request.write(("Response delayed for %0.3f seconds\n" % n).encode('utf-8'))
        if not request._disconnected:
            request.finish()


class SlowGif(Resource):
    """ 1x1 black gif that loads n seconds """

    isLeaf = True

    def render_GET(self, request):
        request.setHeader(b"Content-Type", b"image/gif")
        request.write(b"GIF89a")
        n = getarg(request, "n", 1, type=float)
        d = deferLater(reactor, n, lambda: (request, n))
        d.addCallback(self._delayedRender)
        return NOT_DONE_YET

    def _delayedRender(self, request_info):
        request, n = request_info
        # write 1px black gif
        gif_data = b'AQABAIAAAAAAAAAAACH5BAAAAAAALAAAAAABAAEAAAICTAEAOw=='
        request.write(base64.decodestring(gif_data))
        if not request._disconnected:
            request.finish()


class ShowImage(Resource):
    isLeaf = True

    def render_GET(self, request):
        token = random.random()  # prevent caching
<<<<<<< HEAD
        return ("""<html><body>
        <img id='foo' width=50 heigth=50 src="/slow.gif?n=0&rnd=%s">
        </body></html>
        """ % token).encode('utf-8')
=======
        n = getarg(request, "n", 0, type=float)
        return """<html><body>
        <img id='foo' width=50 heigth=50 src="/slow.gif?n=%s&rnd=%s">
        </body></html>
        """ % (n, token)
>>>>>>> f550a62d


class IframeResource(Resource):

    def __init__(self, http_port):
        Resource.__init__(self)
        self.putChild(b"1.html", self.IframeContent1())
        self.putChild(b"2.html", self.IframeContent2())
        self.putChild(b"3.html", self.IframeContent3())
        self.putChild(b"4.html", self.IframeContent4())
        self.putChild(b"5.html", self.IframeContent5())
        self.putChild(b"6.html", self.IframeContent6())
        self.putChild(b"script.js", self.ScriptJs())
        self.putChild(b"script2.js", self.OtherDomainScript())
        self.putChild(b"nested.html", self.NestedIframeContent())
        self.http_port = http_port

    def render(self, request):
        return ("""
<html>
<head>
    <script src="/iframes/script.js"></script>
    <script src="http://0.0.0.0:%s/iframes/script2.js"></script>
</head>
<body>

<iframe src="/iframes/1.html">
  <p>no iframe 1</p>
</iframe>

<iframe src="/iframes/2.html">
  <p>no iframe 2</p>
</iframe>

<p id="js-iframe">no js iframes</p>
<p id="js-iframe2">no delayed js iframes</p>
<p id="js-iframe3">no js iframes created in window.onload</p>

<script type="text/javascript">
document.getElementById('js-iframe').innerHTML="<iframe src='/iframes/3.html'>js iframes don't work</iframe>"
</script>

<script type="text/javascript">
window.setTimeout(function(){
    document.getElementById('js-iframe2').innerHTML="<iframe src='/iframes/4.html'>delayed js iframes don't work</iframe>";
}, 100);
</script>

<script type="text/javascript">
window.onload = function(){
    document.getElementById('js-iframe3').innerHTML="<iframe src='/iframes/5.html'>js iframes created in window.onload don't work</iframe>";
};
</script>

</body>
</html>
""" % self.http_port).encode('utf-8')

    IframeContent1 = _html_resource("<html><body>iframes work IFRAME_1_OK</body></html>")
    IframeContent2 = _html_resource("""
        <html><body>
        <iframe src="/iframes/nested.html" width=200 height=200>
            <p>nested iframes don't work</p>
        </iframe>
        </body></html>
        """)
    IframeContent3 = _html_resource("<html><body>js iframes work IFRAME_2_OK</body></html>")
    IframeContent4 = _html_resource("<html><body>delayed js iframes work IFRAME_3_OK</body></html>")
    IframeContent5 = _html_resource("<html><body>js iframes created in window.onoad work IFRAME_4_OK</body></html>")
    IframeContent6 = _html_resource("<html><body>js iframes created by document.write in external script work IFRAME_5_OK</body></html>")
    NestedIframeContent = _html_resource("<html><body><p>nested iframes work IFRAME_6_OK</p></body></html>")

    class ScriptJs(Resource):
        isLeaf = True
        def render(self, request):
            request.setHeader(b"Content-Type", b"application/javascript")
            iframe_html = " SAME_DOMAIN <iframe src='/iframes/6.html'>js iframe created by document.write in external script doesn't work</iframe>"
            return ('''document.write("%s");''' % iframe_html).encode('utf-8')

    class OtherDomainScript(Resource):
        isLeaf = True
        def render(self, request):
            request.setHeader(b"Content-Type", b"application/javascript")
            return "document.write(' OTHER_DOMAIN ');".encode('utf-8')


class PostResource(Resource):
    """ Return a HTML file with all HTTP headers and the POST data """

    def render_POST(self, request):
        code = request.args.get('code', [200])[0]
        request.setResponseCode(int(code))
        headers = request.getAllHeaders()
        payload = request.content.getvalue() if request.content is not None else b''
        return ("""
<html>
<body>
<p id="p1">From POST</p>
<p id="headers">
%s
</p>
<p id="payload">
%s
</p>
</body>
</html>
""" % (headers, payload)).encode('utf-8')


class GetResource(Resource):
    """ Return a HTML file with all HTTP headers and all GET arguments """

    def render_GET(self, request):
        code = request.args.get(b'code', [200])[0]
        request.setResponseCode(int(code))
        empty_body = bool(request.args.get(b'empty', [b''])[0])
        if empty_body:
            return b""
        headers = request.getAllHeaders()
        payload = request.args
        return ("""
<html>
<body>
<p id="p1">GET request</p>
<p id="headers">
%s
</p>
<p id="arguments">
%s
</p>
</body>
</html>
""" % (headers, payload)).encode('utf-8')


ExternalIFrameResource = _html_resource("""
<html>
<body>
<iframe id='external' src="https://localhost:%(https_port)s/external">
</iframe>
</body>
</html>
""")

ExternalResource = _html_resource("""
<html>
<body>EXTERNAL</body>
</html>
""")


JsRedirect = _html_resource("""
<html><body>
Redirecting now..
<script> window.location = '/jsredirect-target'; </script>
</body></html>
""")

JsRedirectSlowImage = _html_resource("""
<html><body>
Redirecting now..
<img width=10 heigth=10 src="/slow.gif?n=2">
<script> window.location = '/jsredirect-target'; </script>
</body></html>
""")

JsRedirectOnload = _html_resource("""
<html>
<head>
<script>
window.onload = function(){
    window.location = '/jsredirect-target';
}
</script>
</head>
<body>Redirecting on window.load...</body>
</html>
""")

JsRedirectTimer = _html_resource("""
<html>
<head>
<script>
window.setTimeout(function(){
    window.location = '/jsredirect-target';
}, 100);
</script>
</head>
<body>Redirecting on setTimeout callback...</body>
</html>
""")

JsRedirectInfinite = _html_resource("""
<html>
<head><script> window.location = '/jsredirect-infinite2'; </script></head>
<body>Redirecting infinitely, step #1</body>
</html>
""")

JsRedirectInfinite2 = _html_resource("""
<html>
<head><script> window.location = '/jsredirect-infinite'; </script></head>
<body>Redirecting infinitely, step #2</body>
</html>
""")

JsRedirectToJsRedirect = _html_resource("""
<html><body>
Redirecting to an another redirecting page..
<script>
window.location = '/jsredirect';
</script>
</body></html>
""")

JsRedirectToNonExisting = _html_resource("""
<html><body>
Redirecting to non-existing domain..
<script>
window.location = 'http://non-existing';
</script>
</body></html>
""")


JsRedirectTarget = _html_resource("""
<html><body> JS REDIRECT TARGET </body></html>
""")

MetaRedirect0 = _html_resource("""
<html><head>
<meta http-equiv="REFRESH" content="0; URL=/meta-redirect-target/">
</head>
<body></body></html>
""")

MetaRedirectSlowLoad = _html_resource("""
<html><head>
<meta http-equiv="REFRESH" content="0; URL=/meta-redirect-target/">
</head>
<body><img src="/delay?n=0.2"></body></html>
""")

MetaRedirectSlowLoad2 = _html_resource("""
<html><head>
<meta http-equiv="REFRESH" content="0; URL=/meta-redirect-target/">
</head>
<body><img width=10 heigth=10 src="/slow.gif?n=2"></body></html>
""")

MetaRedirect1 = _html_resource("""
<html><head>
<meta http-equiv="REFRESH" content="0.2; URL=/meta-redirect-target/">
</head>
<body>
""")

MetaRedirectTarget = _html_resource("""
<html><body> META REDIRECT TARGET </body></html>
""")


VeryLongGreenPage = _html_resource("""
<html>
<style>
* { margin: 0px; padding: 0px }
</style>
<body style="border: 1px solid #00FF77; height:59998px; background-color: #00FF77">
Hello, I am a loooooong green page
</body></html>
""")


RgbStripesPage = _html_resource("""
<html>
  <style>
    * { margin: 0px; padding: 0px; }
    body {
        background: -webkit-repeating-linear-gradient(
            -90deg,
            #ff0000, #ff0000 1px,
            #00ff00 1px, #00ff00 2px,
            #0000ff 2px, #0000ff 3px);
    width: 10px; height: 10px}
  </style>
  <body>
    &nbsp
  </body>
</html>
""")


class HttpRedirectResource(Resource):
    def render_GET(self, request):
        code = request.args[b'code'][0].decode('utf-8')
        url = '/getrequest?http_code=%s' % code
        request.setResponseCode(int(code))
        request.setHeader(b"location", url.encode('utf-8'))
        return ("%s redirect to %s" % (code, url)).encode('utf-8')


class JsRedirectTo(Resource):
    """ Do a JS redirect to an URL passed in "url" GET argument. """
    isLeaf = True

    def render_GET(self, request):
        url = getarg(request, b"url").decode('utf-8')
        next_url = unquote(url)
        return ("""
        <html><body>
        Redirecting now..
        <script> window.location = '%s'; </script>
        </body></html>
        """ % next_url).encode('utf-8')


class CP1251Resource(Resource):
    def render_GET(self, request):
        request.setHeader(b"Content-Type", b"text/html; charset=windows-1251")
        return u'''
                <html>
                <head>
                <meta http-equiv="Content-Type" content="text/html;charset=windows-1251">
                </head>
                <body>проверка</body>
                </html>
                '''.strip().encode('cp1251')


class Subresources(Resource):
    """ Embedded css and image """
    def render_GET(self, request):
        return ("""<html><head>
                <link rel="stylesheet" href="style.css?_rnd={0}" />
            </head>
            <body>
            <img id="image" src="img.gif?_rnd={0}"
                 onload="window.imageLoaded = true;"
                 onerror="window.imageLoaded = false;"/>
            </body>
        </html>""".format(random.randint(0, 1<<31))).encode('utf-8')

    def getChild(self, name, request):
        if name == b"style.css":
            return self.StyleSheet()
        if name == b"img.gif":
            return self.Image()
        return self

    class StyleSheet(Resource):
        def render_GET(self, request):
            request.setHeader(b"Content-Type", b"text/css; charset=utf-8")
            print("Request Style!")
            return b"body { background-color: red; }"
    class Image(Resource):
        def render_GET(self, request):
            request.setHeader(b"Content-Type", b"image/gif")
            return base64.decodestring(b'R0lGODlhAQABAAD/ACwAAAAAAQABAAACADs=')


class SetHeadersResource(Resource):
    def render_GET(self, request):
        for k, values in request.args.items():
            for v in values:
                request.setHeader(k, v)
        return b""

class InvalidContentTypeResource(Resource):
    def render_GET(self, request):
        request.setHeader(b"Content-Type", b"ABRACADABRA: text/html; charset=windows-1251")
        return u'''проверка'''.encode('cp1251')


class InvalidContentTypeResource2(Resource):
    def render_GET(self, request):
        request.setHeader(b"Content-Type", b"text-html; charset=utf-8")
        return b"ok"


class Index(Resource):
    isLeaf = True

    def __init__(self, rootChildren):
        self.rootChildren = rootChildren

    def render(self, request):

        links = "\n".join([
            "<li><a href='%s'>%s</a></li>" % (path, path)
            for (path, child) in self.rootChildren.items() if path
        ])
        return ("""
        <html>
        <body><ul>%s</ul></body>
        </html>
        """ % links).encode('utf-8')


class GzipRoot(Resource):
    def __init__(self, original_children):
        Resource.__init__(self)

        try:
            from twisted.web.server import GzipEncoderFactory
            from twisted.web.resource import EncodingResourceWrapper

            for path, child in original_children.items():
                self.putChild(
                    path,
                    EncodingResourceWrapper(child, [GzipEncoderFactory()])
                )
        except ImportError:
            pass


class Root(Resource):

    def __init__(self, http_port, https_port, proxy_port):
        Resource.__init__(self)
        self.log = []
<<<<<<< HEAD

        self.putChild(b"postrequest", PostResource())
        self.putChild(b"getrequest", GetResource())

        self.putChild(b"jsrender", JsRender())
        self.putChild(b"jsalert", JsAlert())
        self.putChild(b"jsconfirm", JsConfirm())
        self.putChild(b"jsinterval", JsInterval())
        self.putChild(b"jsviewport", JsViewport())
        self.putChild(b"tall", TallPage())
        self.putChild(b"red-green", RedGreenPage())
        self.putChild(b"baseurl", BaseUrl())
        self.putChild(b"delay", Delay())
        self.putChild(b"slow.gif", SlowGif())
        self.putChild(b"show-image", ShowImage())
        self.putChild(b"iframes", IframeResource(http_port))
        self.putChild(b"externaliframe", ExternalIFrameResource(https_port=https_port))
        self.putChild(b"external", ExternalResource())
        self.putChild(b"cp1251", CP1251Resource())
        self.putChild(b"cp1251-invalid", InvalidContentTypeResource())
        self.putChild(b"bad-related", BadRelatedResource())
        self.putChild(b"set-cookie", SetCookie()),
        self.putChild(b"get-cookie", GetCookie()),
        self.putChild(b"eggspam.js", EggSpamScript()),
        self.putChild(b"very-long-green-page", VeryLongGreenPage())
        self.putChild(b"rgb-stripes", RgbStripesPage())
        self.putChild(b"subresources", Subresources())
        self.putChild(b"set-header", SetHeadersResource())

        self.putChild(b"jsredirect", JsRedirect())
        self.putChild(b"jsredirect-to", JsRedirectTo())
        self.putChild(b"jsredirect-slowimage", JsRedirectSlowImage())
        self.putChild(b"jsredirect-onload", JsRedirectOnload())
        self.putChild(b"jsredirect-timer", JsRedirectTimer())
        self.putChild(b"jsredirect-chain", JsRedirectToJsRedirect())
        self.putChild(b"jsredirect-target", JsRedirectTarget())
        self.putChild(b"jsredirect-infinite", JsRedirectInfinite())
        self.putChild(b"jsredirect-infinite2", JsRedirectInfinite2())
        self.putChild(b"jsredirect-non-existing", JsRedirectToNonExisting())

        self.putChild(b"meta-redirect0", MetaRedirect0())
        self.putChild(b"meta-redirect-slowload", MetaRedirectSlowLoad())
        self.putChild(b"meta-redirect-slowload2", MetaRedirectSlowLoad2())
        self.putChild(b"meta-redirect1", MetaRedirect1())
        self.putChild(b"meta-redirect-target", MetaRedirectTarget())
        self.putChild(b"http-redirect", HttpRedirectResource())

        self.putChild(b"", Index(self.children))

        self.putChild(b"gzip", GzipRoot(self.children))
=======
        self.putChild("postrequest", PostResource())
        self.putChild("getrequest", GetResource())

        self.putChild("jsrender", JsRender())
        self.putChild("jsalert", JsAlert())
        self.putChild("jsconfirm", JsConfirm())
        self.putChild("jsinterval", JsInterval())
        self.putChild("jsviewport", JsViewport())
        self.putChild("tall", TallPage())
        self.putChild("red-green", RedGreenPage())
        self.putChild("baseurl", BaseUrl())
        self.putChild("delay", Delay())
        self.putChild("slow.gif", SlowGif())
        self.putChild("show-image", ShowImage())
        self.putChild("iframes", IframeResource(http_port))
        self.putChild("externaliframe", ExternalIFrameResource(https_port=https_port))
        self.putChild("external", ExternalResource())
        self.putChild("cp1251", CP1251Resource())
        self.putChild("cp1251-invalid", InvalidContentTypeResource())
        self.putChild("bad-content-type", InvalidContentTypeResource2())
        self.putChild("bad-related", BadRelatedResource())
        self.putChild("set-cookie", SetCookie()),
        self.putChild("get-cookie", GetCookie()),
        self.putChild("eggspam.js", EggSpamScript()),
        self.putChild("very-long-green-page", VeryLongGreenPage())
        self.putChild("rgb-stripes", RgbStripesPage())
        self.putChild("subresources", Subresources())
        self.putChild("set-header", SetHeadersResource())

        self.putChild("jsredirect", JsRedirect())
        self.putChild("jsredirect-to", JsRedirectTo())
        self.putChild("jsredirect-slowimage", JsRedirectSlowImage())
        self.putChild("jsredirect-onload", JsRedirectOnload())
        self.putChild("jsredirect-timer", JsRedirectTimer())
        self.putChild("jsredirect-chain", JsRedirectToJsRedirect())
        self.putChild("jsredirect-target", JsRedirectTarget())
        self.putChild("jsredirect-infinite", JsRedirectInfinite())
        self.putChild("jsredirect-infinite2", JsRedirectInfinite2())
        self.putChild("jsredirect-non-existing", JsRedirectToNonExisting())

        self.putChild("meta-redirect0", MetaRedirect0())
        self.putChild("meta-redirect-slowload", MetaRedirectSlowLoad())
        self.putChild("meta-redirect-slowload2", MetaRedirectSlowLoad2())
        self.putChild("meta-redirect1", MetaRedirect1())
        self.putChild("meta-redirect-target", MetaRedirectTarget())
        self.putChild("http-redirect", HttpRedirectResource())

        self.putChild("", Index(self.children))

        self.putChild("gzip", GzipRoot(self.children))
>>>>>>> f550a62d


def cert_path():
    return os.path.join(os.path.dirname(__file__), "server.pem")

def ssl_factory():
    pem = cert_path()
    return ssl.DefaultOpenSSLContextFactory(pem, pem)


class ProxyClient(proxy.ProxyClient):
    def handleResponsePart(self, buffer):
        buffer = buffer.replace(b'</body>', b' PROXY_USED</body>')
        proxy.ProxyClient.handleResponsePart(self, buffer)

class ProxyClientFactory(proxy.ProxyClientFactory):
    protocol = ProxyClient

class ProxyRequest(proxy.ProxyRequest):
    protocols = {b'http': ProxyClientFactory}

class Proxy(proxy.Proxy):
    requestFactory = ProxyRequest

class ProxyFactory(http.HTTPFactory):
    protocol = Proxy


def run(port_num, sslport_num, proxyport_num, verbose=True):
    root = Root(port_num, sslport_num, proxyport_num)
    factory = Site(root)
    port = reactor.listenTCP(port_num, factory)
    sslport = reactor.listenSSL(sslport_num, factory, ssl_factory())
    proxyport = reactor.listenTCP(proxyport_num, ProxyFactory())

    def print_listening():
        h = port.getHost()
        s = sslport.getHost()
        p = proxyport.getHost()
        print("Mock server running at http://%s:%d (http), https://%s:%d (https) and http://%s:%d (proxy)" %
              (h.host, h.port, s.host, s.port, p.host, p.port))

    if verbose:
        import sys
        from twisted.python import log
        log.startLogging(sys.stdout)
        reactor.callWhenRunning(print_listening)

    reactor.run()


if __name__ == "__main__":
    op = optparse.OptionParser()
    op.add_option("--http-port", type=int, default=8998)
    op.add_option("--https-port", type=int, default=8999)
    op.add_option("--proxy-port", type=int, default=8990)
    op.add_option("-q", "--quiet", action="store_true", dest="quiet", default=False)
    opts, _ = op.parse_args()

    run(opts.http_port, opts.https_port, opts.proxy_port, not opts.quiet)<|MERGE_RESOLUTION|>--- conflicted
+++ resolved
@@ -248,18 +248,11 @@
 
     def render_GET(self, request):
         token = random.random()  # prevent caching
-<<<<<<< HEAD
+        n = getarg(request, "n", 0, type=float)
         return ("""<html><body>
-        <img id='foo' width=50 heigth=50 src="/slow.gif?n=0&rnd=%s">
-        </body></html>
-        """ % token).encode('utf-8')
-=======
-        n = getarg(request, "n", 0, type=float)
-        return """<html><body>
         <img id='foo' width=50 heigth=50 src="/slow.gif?n=%s&rnd=%s">
         </body></html>
-        """ % (n, token)
->>>>>>> f550a62d
+        """ % (n, token)).encode('utf-8')
 
 
 class IframeResource(Resource):
@@ -680,7 +673,6 @@
     def __init__(self, http_port, https_port, proxy_port):
         Resource.__init__(self)
         self.log = []
-<<<<<<< HEAD
 
         self.putChild(b"postrequest", PostResource())
         self.putChild(b"getrequest", GetResource())
@@ -731,58 +723,6 @@
         self.putChild(b"", Index(self.children))
 
         self.putChild(b"gzip", GzipRoot(self.children))
-=======
-        self.putChild("postrequest", PostResource())
-        self.putChild("getrequest", GetResource())
-
-        self.putChild("jsrender", JsRender())
-        self.putChild("jsalert", JsAlert())
-        self.putChild("jsconfirm", JsConfirm())
-        self.putChild("jsinterval", JsInterval())
-        self.putChild("jsviewport", JsViewport())
-        self.putChild("tall", TallPage())
-        self.putChild("red-green", RedGreenPage())
-        self.putChild("baseurl", BaseUrl())
-        self.putChild("delay", Delay())
-        self.putChild("slow.gif", SlowGif())
-        self.putChild("show-image", ShowImage())
-        self.putChild("iframes", IframeResource(http_port))
-        self.putChild("externaliframe", ExternalIFrameResource(https_port=https_port))
-        self.putChild("external", ExternalResource())
-        self.putChild("cp1251", CP1251Resource())
-        self.putChild("cp1251-invalid", InvalidContentTypeResource())
-        self.putChild("bad-content-type", InvalidContentTypeResource2())
-        self.putChild("bad-related", BadRelatedResource())
-        self.putChild("set-cookie", SetCookie()),
-        self.putChild("get-cookie", GetCookie()),
-        self.putChild("eggspam.js", EggSpamScript()),
-        self.putChild("very-long-green-page", VeryLongGreenPage())
-        self.putChild("rgb-stripes", RgbStripesPage())
-        self.putChild("subresources", Subresources())
-        self.putChild("set-header", SetHeadersResource())
-
-        self.putChild("jsredirect", JsRedirect())
-        self.putChild("jsredirect-to", JsRedirectTo())
-        self.putChild("jsredirect-slowimage", JsRedirectSlowImage())
-        self.putChild("jsredirect-onload", JsRedirectOnload())
-        self.putChild("jsredirect-timer", JsRedirectTimer())
-        self.putChild("jsredirect-chain", JsRedirectToJsRedirect())
-        self.putChild("jsredirect-target", JsRedirectTarget())
-        self.putChild("jsredirect-infinite", JsRedirectInfinite())
-        self.putChild("jsredirect-infinite2", JsRedirectInfinite2())
-        self.putChild("jsredirect-non-existing", JsRedirectToNonExisting())
-
-        self.putChild("meta-redirect0", MetaRedirect0())
-        self.putChild("meta-redirect-slowload", MetaRedirectSlowLoad())
-        self.putChild("meta-redirect-slowload2", MetaRedirectSlowLoad2())
-        self.putChild("meta-redirect1", MetaRedirect1())
-        self.putChild("meta-redirect-target", MetaRedirectTarget())
-        self.putChild("http-redirect", HttpRedirectResource())
-
-        self.putChild("", Index(self.children))
-
-        self.putChild("gzip", GzipRoot(self.children))
->>>>>>> f550a62d
 
 
 def cert_path():
