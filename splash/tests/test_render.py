--- conflicted
+++ resolved
@@ -113,7 +113,7 @@
     def assertJpeg(self, response, width=None, height=None):
         self.assertStatusCode(response, 200)
         self.assertEqual(response.headers["content-type"], "image/jpeg")
-        img = Image.open(StringIO(response.content))
+        img = Image.open(BytesIO(response.content))
         self.assertEqual(img.format, "JPEG")
         if width is not None:
             self.assertEqual(img.size[0], width)
@@ -122,24 +122,19 @@
         return img
 
     def assertPixelColor(self, response, x, y, color):
-        img = Image.open(StringIO(response.content))
+        img = Image.open(BytesIO(response.content))
         self.assertEqual(color, img.getpixel((x, y)))
 
     COLOR_NAMES = ('red', 'green', 'blue', 'alpha')
 
     def assertBoxColor(self, response, box, etalon):
-<<<<<<< HEAD
-        assert len(etalon) == 4  # RGBA components
         img = Image.open(BytesIO(response.content))
-=======
-        img = Image.open(StringIO(response.content))
         if img.format == 'PNG':
             assert len(etalon) == 4  # RGBA components
         elif img.format == 'JPEG':
             assert len(etalon) == 3  # RGB components
         else:
             raise TypeError('Unexpected image format {}'.format(img.format))
->>>>>>> d55c47e7
         extrema = img.crop(box).getextrema()
         for (color_name, (min_val, max_val)) in zip(self.COLOR_NAMES, extrema):
             self.assertEqual(
@@ -433,13 +428,6 @@
         self.assertTrue(self.vertical_split_is_sharp(img),
                         "Split is not sharp")
 
-<<<<<<< HEAD
-    def assertPixelColor(self, response, x, y, color):
-        img = Image.open(BytesIO(response.content))
-        self.assertEqual(color, img.getpixel((x, y)))
-
-=======
->>>>>>> d55c47e7
 
 class RenderPngScalingAndCroppingTest(BaseRenderTest):
     endpoint = "render.png"
@@ -757,7 +745,6 @@
         for code in [404, 403, 400, 500, 503]:
             url = self.mockurl('getrequest') + '?code=%d' % code
             self.assertHistoryUrls({'url': url}, [(url, code)], full_urls=True)
-
 
     def assertHistoryUrls(self, query, urls_and_codes, full_urls=False):
         query['history'] = 1
@@ -964,10 +951,10 @@
         r = self.request({'url': self.mockurl("jsrender"), 'render_all': 1})
         self.assertStatusCode(r, 400)
 
-        r = self.request({'url': self.mockurl("jsrender"), 'viewport': 'full', 'wait': 0.1})
+        r = self.request({'url': self.mockurl("jsrender"), 'viewport': 'full', 'wait': '0.1'})
         self.assertStatusCode(r, 200)
         self.assertJpeg(r)
-        r = self.request({'url': self.mockurl("jsrender"), 'render_all': 1, 'wait': 0.1})
+        r = self.request({'url': self.mockurl("jsrender"), 'render_all': 1, 'wait': '0.1'})
         self.assertStatusCode(r, 200)
         self.assertJpeg(r)
 
@@ -982,16 +969,16 @@
             self.assertStatusCode(r, 400)
 
     def test_viewport_full(self):
-        r = self.request({'url': self.mockurl("tall"), 'viewport': 'full', 'wait': 0.1})
+        r = self.request({'url': self.mockurl("tall"), 'viewport': 'full', 'wait': '0.1'})
         self.assertJpeg(r, height=2000)  # 2000px is hardcoded in that html
 
     def test_render_all(self):
-        r = self.request({'url': self.mockurl("tall"), 'render_all': 1, 'wait': 0.1})
+        r = self.request({'url': self.mockurl("tall"), 'render_all': 1, 'wait': '0.1'})
         self.assertJpeg(r, height=2000)  # 2000px is hardcoded in that html
 
     def test_render_all_with_viewport(self):
         r = self.request({'url': self.mockurl("tall"), 'viewport': '2000x1000',
-                          'render_all': 1, 'wait': 0.1})
+                          'render_all': 1, 'wait': '0.1'})
         self.assertJpeg(r, width=2000, height=2000)
 
     def test_images_enabled(self):
