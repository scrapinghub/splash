from __future__ import absolute_import

import os
import gc
import sys
import json
import base64
import collections
import functools
import inspect
import resource
from collections import defaultdict
import psutil

import six

_REQUIRED = object()


class BadRequest(Exception):
    pass


class BinaryCapsule(object):
    """ A wrapper for passing binary data. """
<<<<<<< HEAD

    def __init__(self, data):
=======
    def __init__(self, data, content_type):
>>>>>>> d55c47e7
        self.data = data
        self.content_type = content_type

    def as_b64(self):
        return base64.b64encode(self.data).decode('utf-8')


class SplashJSONEncoder(json.JSONEncoder):
    def default(self, o):
        if isinstance(o, BinaryCapsule):
            return o.as_b64()
        return super(SplashJSONEncoder, self).default(o)


def bytes_to_unicode(data, encoding='utf-8'):
    """Recursively converts all bytes objects in object `data` to their unicode
    representation using the given encoding."""
    if isinstance(data, bytes):
        return data.decode(encoding)
    elif isinstance(data, dict):
        return dict(list(
            map(functools.partial(bytes_to_unicode, encoding=encoding),
                list(data.items()))))
    elif isinstance(data, (list, tuple)):
        return type(data)(list(
            map(functools.partial(bytes_to_unicode, encoding=encoding), data)))
    elif isinstance(data, BinaryCapsule):
        return bytes_to_unicode(data.as_b64())
    elif isinstance(data, (bool, six.integer_types, float, six.text_type)):
        return data
    else:
        raise TypeError('bytes_to_unicode expects bytes, str, unicode, list, '
                        'dict, tuple or %s object, got '
                        '%s' % (repr(BinaryCapsule), type(data).__name__))


def to_unicode(text, encoding=None, errors='strict'):
    """Return the unicode representation of a bytes object `text`. If `text`
    is already an unicode object, return it as-is."""
    if isinstance(text, six.text_type):
        return text
    if not isinstance(text, (bytes, six.text_type)):
        raise TypeError('to_unicode must receive a bytes, str or unicode '
                        'object, got %s' % type(text).__name__)
    if encoding is None:
        encoding = 'utf-8'
    return text.decode(encoding, errors)


def to_bytes(text, encoding=None, errors='strict'):
    """Return the binary representation of `text`. If `text`
    is already a bytes object, return it as-is."""
    if isinstance(text, bytes):
        return text
    if not isinstance(text, six.string_types):
        raise TypeError('to_bytes must receive a unicode, str or bytes '
                        'object, got %s' % type(text).__name__)
    if encoding is None:
        encoding = 'utf-8'
    return text.encode(encoding, errors)


PID = os.getpid()


def get_num_fds():
    proc = psutil.Process(PID)
    try:
        return proc.num_fds()
    except AttributeError:  # psutil < 2.0
        return proc.get_num_fds()


def get_alive():
    """ Return counts of alive objects. """
    relevant_types = frozenset(('SplashQWebPage', 'SplashQNetworkAccessManager',
<<<<<<< HEAD
                                'HtmlRender', 'PngRender', 'JsonRender',
                                'HarRender', 'LuaRender',
                                'QWebView', 'QWebPage', 'QWebFrame',
                                'QNetworkRequest', 'QNetworkReply',
                                'QNetworkProxy',
                                'QSize', 'QBuffer', 'QPainter', 'QImage',
                                'QUrl', 'QTimer',
                                'SplashCookieJar', 'OneShotCallbackProxy',
                                '_WrappedRequest',
                                'BrowserTab', '_SplashHttpClient',
                                'JavascriptConsole',
                                'ProfilesSplashProxyFactory',
                                'SplashProxyRequest', 'Request', 'Deferred',
                                'LuaRuntime', '_LuaObject', '_LuaTable',
                                '_LuaIter', '_LuaThread',
                                '_LuaFunction', '_LuaCoroutineFunction',
                                'LuaError', 'LuaSyntaxError',
                                ))
=======
        'HtmlRender', 'PngRender', 'JsonRender', 'HarRender', 'LuaRender',
        'QWebView', 'QWebPage', 'QWebFrame',
        'QNetworkRequest', 'QNetworkReply', 'QNetworkProxy',
        'QSize', 'QBuffer', 'QPainter', 'QImage', 'QUrl', 'QTimer',
        'SplashCookieJar', 'OneShotCallbackProxy', '_WrappedRequest',
        '_WrappedResponse', 'BrowserTab', '_SplashHttpClient',
        'JavascriptConsole', 'ProfilesSplashProxyFactory',
        'SplashProxyRequest', 'Request', 'Deferred',
        'LuaRuntime', '_LuaObject', '_LuaTable', '_LuaIter', '_LuaThread',
        '_LuaFunction', '_LuaCoroutineFunction', 'LuaError', 'LuaSyntaxError',
    ))
>>>>>>> d55c47e7
    counts = defaultdict(int)
    for o in gc.get_objects():
        if not inspect.isclass(o):
            cname = type(o).__name__
            if cname in relevant_types:
                counts[cname] += 1
    return dict(counts)


def get_leaks():
    gc.collect()
    return get_alive()


def get_ru_maxrss():
    """ Return max RSS usage (in bytes) """
    size = resource.getrusage(resource.RUSAGE_SELF).ru_maxrss
    if sys.platform != 'darwin':
        # on Mac OS X ru_maxrss is in bytes, on Linux it is in KB
        size *= 1024
    return size


def get_total_phymem():
    """ Return the total amount of physical memory available. """
    try:
        return psutil.virtual_memory().total
    except AttributeError:  # psutil < 2.0
        return psutil.phymem_usage().total


def truncated(text, max_length=100, msg='...'):
    """
    >>> truncated("hello world!", 5)
    'hello...'
    >>> truncated("hello world!", 25)
    'hello world!'
    >>> truncated("hello world!", 5, " [truncated]")
    'hello [truncated]'
    """
    if isinstance(text, bytes):
        text = text.decode('latin-1')
    if len(text) < max_length:
        return text
    else:
        return text[:max_length] + msg


def dedupe(it):
    """
    >>> list(dedupe([3,1,3,1,2]))
    [3, 1, 2]
    """
    seen = set()
    for el in it:
        if el in seen:
            continue
        seen.add(el)
        yield el<|MERGE_RESOLUTION|>--- conflicted
+++ resolved
@@ -23,12 +23,7 @@
 
 class BinaryCapsule(object):
     """ A wrapper for passing binary data. """
-<<<<<<< HEAD
-
-    def __init__(self, data):
-=======
     def __init__(self, data, content_type):
->>>>>>> d55c47e7
         self.data = data
         self.content_type = content_type
 
@@ -105,7 +100,6 @@
 def get_alive():
     """ Return counts of alive objects. """
     relevant_types = frozenset(('SplashQWebPage', 'SplashQNetworkAccessManager',
-<<<<<<< HEAD
                                 'HtmlRender', 'PngRender', 'JsonRender',
                                 'HarRender', 'LuaRender',
                                 'QWebView', 'QWebPage', 'QWebFrame',
@@ -114,7 +108,7 @@
                                 'QSize', 'QBuffer', 'QPainter', 'QImage',
                                 'QUrl', 'QTimer',
                                 'SplashCookieJar', 'OneShotCallbackProxy',
-                                '_WrappedRequest',
+                                '_WrappedRequest', '_WrappedResponse',
                                 'BrowserTab', '_SplashHttpClient',
                                 'JavascriptConsole',
                                 'ProfilesSplashProxyFactory',
@@ -124,19 +118,6 @@
                                 '_LuaFunction', '_LuaCoroutineFunction',
                                 'LuaError', 'LuaSyntaxError',
                                 ))
-=======
-        'HtmlRender', 'PngRender', 'JsonRender', 'HarRender', 'LuaRender',
-        'QWebView', 'QWebPage', 'QWebFrame',
-        'QNetworkRequest', 'QNetworkReply', 'QNetworkProxy',
-        'QSize', 'QBuffer', 'QPainter', 'QImage', 'QUrl', 'QTimer',
-        'SplashCookieJar', 'OneShotCallbackProxy', '_WrappedRequest',
-        '_WrappedResponse', 'BrowserTab', '_SplashHttpClient',
-        'JavascriptConsole', 'ProfilesSplashProxyFactory',
-        'SplashProxyRequest', 'Request', 'Deferred',
-        'LuaRuntime', '_LuaObject', '_LuaTable', '_LuaIter', '_LuaThread',
-        '_LuaFunction', '_LuaCoroutineFunction', 'LuaError', 'LuaSyntaxError',
-    ))
->>>>>>> d55c47e7
     counts = defaultdict(int)
     for o in gc.get_objects():
         if not inspect.isclass(o):
