--- conflicted
+++ resolved
@@ -77,40 +77,21 @@
 
 def get_alive():
     """ Return counts of alive objects. """
-    relevant_types = frozenset(('SplashQWebPage', 'SplashQNetworkAccessManager',
-<<<<<<< HEAD
-                                'HtmlRender', 'PngRender', 'JsonRender',
-                                'HarRender', 'LuaRender',
-                                'QWebView', 'QWebPage', 'QWebFrame',
-                                'QNetworkRequest', 'QNetworkReply',
-                                'QNetworkProxy',
-                                'QSize', 'QBuffer', 'QPainter', 'QImage',
-                                'QUrl', 'QTimer',
-                                'SplashCookieJar', 'OneShotCallbackProxy',
-                                '_WrappedRequest', '_WrappedResponse',
-                                'BrowserTab', '_SplashHttpClient',
-                                'JavascriptConsole',
-                                'ProfilesSplashProxyFactory',
-                                'SplashProxyRequest', 'Request', 'Deferred',
-                                'LuaRuntime', '_LuaObject', '_LuaTable',
-                                '_LuaIter', '_LuaThread',
-                                '_LuaFunction', '_LuaCoroutineFunction',
-                                'LuaError', 'LuaSyntaxError',
-                                ))
-=======
+    relevant_types = {
+        'SplashQWebPage', 'SplashQNetworkAccessManager',
         'HtmlRender', 'PngRender', 'JsonRender', 'HarRender', 'LuaRender',
         'QWebView', 'QWebPage', 'QWebFrame',
         'QNetworkRequest', 'QNetworkReply', 'QNetworkProxy',
         'QSize', 'QBuffer', 'QPainter', 'QImage', 'QUrl', 'QTimer',
-        'SplashCookieJar', 'OneShotCallbackProxy', '_WrappedRequest',
-        '_WrappedResponse', 'BrowserTab', '_SplashHttpClient',
-        'JavascriptConsole', 'ProfilesSplashProxyFactory',
+        'SplashCookieJar', 'OneShotCallbackProxy',
+        '_WrappedRequest', '_WrappedResponse',
+        'BrowserTab', '_SplashHttpClient', 'JavascriptConsole',
+        'ProfilesSplashProxyFactory',
         'SplashProxyRequest', 'Request', 'Deferred',
         'LuaRuntime', '_LuaObject', '_LuaTable', '_LuaIter', '_LuaThread',
         '_LuaFunction', '_LuaCoroutineFunction', 'LuaError', 'LuaSyntaxError',
         'AsyncBrowserCommand',
-    ))
->>>>>>> a9a01a04
+    }
     counts = defaultdict(int)
     for o in gc.get_objects():
         if not inspect.isclass(o):
