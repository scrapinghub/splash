--- conflicted
+++ resolved
@@ -112,19 +112,11 @@
 
 install_python_deps () {
     # Install python-level dependencies.
-<<<<<<< HEAD
     pip3 install -U pip && \
-    pip3 install -U https://github.com/twisted/twisted/archive/a5108c0db829847bbfd4bf427868eb0b13da0465.zip#egg=twisted && \
     pip3 install \
         qt5reactor-fork==0.2 \
-        psutil==3.1.1 \
-=======
-    pip install -U pip && \
-    /usr/local/bin/pip install --no-cache-dir \
+        psutil==3.2.1 \
         Twisted==15.4.0 \
-        qt4reactor==1.6 \
-        psutil==3.2.1 \
->>>>>>> 9cd14403
         adblockparser==0.4 \
         xvfbwrapper==0.2.4 \
         lupa==1.1 \
