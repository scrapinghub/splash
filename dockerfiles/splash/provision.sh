--- conflicted
+++ resolved
@@ -112,26 +112,14 @@
 
 install_python_deps () {
     # Install python-level dependencies.
-<<<<<<< HEAD
     pip3 install -U pip && \
     pip3 install \
         qt5reactor-fork==0.2 \
-        psutil==3.2.1 \
+        psutil==3.2.2 \
         Twisted==15.4.0 \
         adblockparser==0.4 \
-        xvfbwrapper==0.2.4 \
-        lupa==1.1 \
-=======
-    pip install -U pip && \
-    /usr/local/bin/pip install --no-cache-dir \
-        Twisted==15.4.0 \
-        qt4reactor==1.6 \
-        psutil==3.2.2 \
-        adblockparser==0.4 \
-        re2==0.2.21 \
         xvfbwrapper==0.2.5 \
         lupa==1.2 \
->>>>>>> d17fdc52
         funcparserlib==0.3.6 \
         Pillow==2.9.0 && \
     pip3 install https://github.com/sunu/pyre2/archive/c610be52c3b5379b257d56fc0669d022fd70082a.zip#egg=pyre2
