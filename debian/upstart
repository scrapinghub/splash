start on runlevel [2345]
stop on runlevel [06]

limit nofile 32768 32768
env DISPLAY=:0
respawn

script
    [ -r /etc/default/splash ] && . /etc/default/splash
    logdir=${SPLASH_LOGDIR:-/var/log/splash}
    proxyprofilespath=${SPLASH_PROXYPROFILESPATH:-/etc/splash/proxy-profiles}
    jsprofilespath=${SPLASH_JSPROFILESPATH:-/etc/splash/js-profiles}
<<<<<<< HEAD
    filterspath=${SPLASH_FILTERSPATH:-/etc/splash/filters}
    maxrss=${SPLASH_MAXRSS:-$(awk '/MemTotal/{print $2*0.75/1024}' /proc/meminfo)}
=======
    maxrss=${SPLASH_MAXRSS:-0.75}
>>>>>>> 6f1435ff

    chown proxy:proxy $logdir $proxyprofilespath $cachepath $jsprofilespath $filterspath

    exec start-stop-daemon --start \
        --chuid proxy:proxy \
        --make-pidfile \
        --pidfile /var/run/splash.pid \
        --exec /usr/bin/python -- \
            -m splash.server \
            --maxrss $maxrss \
            --logfile $logdir/splash.log \
            --proxy-profiles-path=$proxyprofilespath \
            --js-profiles-path=$jsprofilespath \
            --filters-path=$filterspath \
            --manhole \
            >$logdir/splash.out 2>$logdir/splash.err
end script<|MERGE_RESOLUTION|>--- conflicted
+++ resolved
@@ -10,12 +10,8 @@
     logdir=${SPLASH_LOGDIR:-/var/log/splash}
     proxyprofilespath=${SPLASH_PROXYPROFILESPATH:-/etc/splash/proxy-profiles}
     jsprofilespath=${SPLASH_JSPROFILESPATH:-/etc/splash/js-profiles}
-<<<<<<< HEAD
     filterspath=${SPLASH_FILTERSPATH:-/etc/splash/filters}
-    maxrss=${SPLASH_MAXRSS:-$(awk '/MemTotal/{print $2*0.75/1024}' /proc/meminfo)}
-=======
     maxrss=${SPLASH_MAXRSS:-0.75}
->>>>>>> 6f1435ff
 
     chown proxy:proxy $logdir $proxyprofilespath $cachepath $jsprofilespath $filterspath
 
