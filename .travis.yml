language: python

python:
    - 2.7

branches:
    only:
        - master

env:
    matrix:
        - SYSTEM_PACKAGES=true  QT=qt5.2
        - SYSTEM_PACKAGES=false QT=qt5.4
        - SYSTEM_PACKAGES=true  QT=qt5.4

virtualenv:
    system_site_packages: true

before_install:
<<<<<<< HEAD
    - sudo apt-get install -y python-twisted lua5.2-dev zlib1g-dev python-imaging
    # Cached Downloads
    - sudo mkdir -p /downloads
    - sudo chmod a+rw /downloads
    - if [ ! -f /downloads/sip.tar.gz ];   then curl -L -o /downloads/sip.tar.gz http://sourceforge.net/projects/pyqt/files/sip/sip-4.16.7/sip-4.16.7.tar.gz; fi
    - if [ ! -f /downloads/pyqt5.tar.gz ]; then curl -L -o /downloads/pyqt5.tar.gz http://sourceforge.net/projects/pyqt/files/PyQt5/PyQt-5.4/PyQt-gpl-5.4.tar.gz; fi
    - echo '32abc003980599d33ffd789734de4c36  /downloads/sip.tar.gz' | md5sum -c -
    - echo '7f2eb79eaf3d7e5e7df5a4e9c8c9340e  /downloads/pyqt5.tar.gz' | md5sum -c -
    # Builds
    - sudo mkdir -p /builds
    - sudo chmod a+rw /builds
    # QT5
    - if [[ "$QT" == "qt5.2" ]]; then sudo apt-add-repository -y ppa:beineri/opt-qt521; sudo apt-get update -qq; sudo apt-get install -qq qt52base qt52declarative qt52webkit libgstreamer0.10-dev libgstreamer-plugins-base0.10-dev; fi
    - if [[ "$QT" == "qt5.4" ]]; then sudo apt-add-repository -y ppa:beineri/opt-qt541; sudo apt-get update -qq; sudo apt-get install -qq qt54base qt54declarative qt54webkit; fi
    # Builds
    - pushd /builds
    # SIP
    - tar xzf /downloads/sip.tar.gz --keep-newer-files
    - pushd sip-4.16.7
    - python configure.py
    - make
    - sudo make install
    - popd
    # PyQt5
    - tar xzf /downloads/pyqt5.tar.gz --keep-newer-files
    - pushd PyQt-gpl-5.4
    - if [[ "$QT" == "qt5.2" ]]; then python configure.py -c --qmake "/opt/qt52/bin/qmake" --confirm-license --no-designer-plugin -e QtCore -e QtGui -e QtWidgets -e QtNetwork -e QtWebKit -e QtWebKitWidgets -e QtTest -e QtPrintSupport --verbose; fi
    - if [[ "$QT" == "qt5.4" ]]; then python configure.py -c --qmake "/opt/qt54/bin/qmake" --confirm-license --no-designer-plugin -e QtCore -e QtGui -e QtWidgets -e QtNetwork -e QtWebKit -e QtWebKitWidgets -e QtTest -e QtPrintSupport --verbose; fi
    - make
    - sudo make install
    - popd
    # Builds Complete
    - popd
    # pip installs
    - pip install psutil requests jsonschema strict-rfc3339 xvfbwrapper pytest funcparserlib
    - pip install git+https://github.com/sunu/qt5reactor
=======
    - sudo apt-get install python-twisted python-qt4 lua5.2-dev zlib1g-dev python-imaging
    - pip install -U qt4reactor psutil requests jsonschema strict-rfc3339 xvfbwrapper pytest funcparserlib pytest-cov codecov
>>>>>>> c92bdd9f
    - "if [[ $SYSTEM_PACKAGES == 'false' ]]; then pip install -UI Pillow twisted service_identity lupa; fi"

install:
    - python setup.py install

script:
    - py.test --cov=splash --doctest-modules splash

after_success:
    - codecov<|MERGE_RESOLUTION|>--- conflicted
+++ resolved
@@ -17,7 +17,6 @@
     system_site_packages: true
 
 before_install:
-<<<<<<< HEAD
     - sudo apt-get install -y python-twisted lua5.2-dev zlib1g-dev python-imaging
     # Cached Downloads
     - sudo mkdir -p /downloads
@@ -52,12 +51,8 @@
     # Builds Complete
     - popd
     # pip installs
-    - pip install psutil requests jsonschema strict-rfc3339 xvfbwrapper pytest funcparserlib
+    - pip install -U psutil requests jsonschema strict-rfc3339 xvfbwrapper pytest funcparserlib pytest-cov codecov
     - pip install git+https://github.com/sunu/qt5reactor
-=======
-    - sudo apt-get install python-twisted python-qt4 lua5.2-dev zlib1g-dev python-imaging
-    - pip install -U qt4reactor psutil requests jsonschema strict-rfc3339 xvfbwrapper pytest funcparserlib pytest-cov codecov
->>>>>>> c92bdd9f
     - "if [[ $SYSTEM_PACKAGES == 'false' ]]; then pip install -UI Pillow twisted service_identity lupa; fi"
 
 install:
