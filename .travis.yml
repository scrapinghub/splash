language: python

python:
    - "2.7_with_system_site_packages"
<<<<<<< HEAD
    - 3.4
=======
>>>>>>> 015118cd

branches:
    only:
        - master
        - py3
        - qt5

env:
    - SYSTEM_PACKAGES=true QT=qt5.2
    - SYSTEM_PACKAGES=false QT=qt5.4
    - SYSTEM_PACKAGES=true QT=qt5.4

<<<<<<< HEAD
matrix:
    exclude:
        - python: 3.4
          env: SYSTEM_PACKAGES=true QT=qt5.2
        - python: 3.4
          env: SYSTEM_PACKAGES=true QT=qt5.4

=======
>>>>>>> 015118cd
before_install:
    - sudo apt-get install -y lua5.2-dev zlib1g-dev
    # Cached Downloads
    - sudo mkdir -p /downloads
    - sudo chmod a+rw /downloads
    - if [ ! -f /downloads/sip.tar.gz ];   then curl -L -o /downloads/sip.tar.gz http://sourceforge.net/projects/pyqt/files/sip/sip-4.16.7/sip-4.16.7.tar.gz; fi
    - if [ ! -f /downloads/pyqt5.tar.gz ]; then curl -L -o /downloads/pyqt5.tar.gz http://sourceforge.net/projects/pyqt/files/PyQt5/PyQt-5.4/PyQt-gpl-5.4.tar.gz; fi
    - echo '32abc003980599d33ffd789734de4c36  /downloads/sip.tar.gz' | md5sum -c -
    - echo '7f2eb79eaf3d7e5e7df5a4e9c8c9340e  /downloads/pyqt5.tar.gz' | md5sum -c -
    # Builds
    - sudo mkdir -p /builds
    - sudo chmod a+rw /builds
    # QT5
    - if [[ "$QT" == "qt5.2" ]]; then sudo apt-add-repository -y ppa:beineri/opt-qt521; sudo apt-get update -qq; sudo apt-get install -qq qt52base qt52declarative qt52webkit libgstreamer0.10-dev libgstreamer-plugins-base0.10-dev; fi
    - if [[ "$QT" == "qt5.4" ]]; then sudo apt-add-repository -y ppa:beineri/opt-qt541; sudo apt-get update -qq; sudo apt-get install -qq qt54base qt54declarative qt54webkit; fi
    # Builds
    - pushd /builds
    # SIP
    - tar xzf /downloads/sip.tar.gz --keep-newer-files
    - pushd sip-4.16.7
    - python configure.py
    - make
    - sudo make install
    - popd
    # PyQt5
    - tar xzf /downloads/pyqt5.tar.gz --keep-newer-files
    - pushd PyQt-gpl-5.4
    - if [[ "$QT" == "qt5.2" ]]; then python configure.py -c --qmake "/opt/qt52/bin/qmake" --confirm-license --no-designer-plugin -e QtCore -e QtGui -e QtWidgets -e QtNetwork -e QtWebKit -e QtWebKitWidgets -e QtTest -e QtPrintSupport --verbose; fi
    - if [[ "$QT" == "qt5.4" ]]; then python configure.py -c --qmake "/opt/qt54/bin/qmake" --confirm-license --no-designer-plugin -e QtCore -e QtGui -e QtWidgets -e QtNetwork -e QtWebKit -e QtWebKitWidgets -e QtTest -e QtPrintSupport --verbose; fi
    - make
    - sudo make install
    - popd
    # Builds Complete
    - popd
    # pip installs
<<<<<<< HEAD
    - if [ $TRAVIS_PYTHON_VERSION == 3.4 ] && [ $SYSTEM_PACKAGES == 'false' ]; then pip install https://github.com/twisted/twisted/archive/trunk.zip#egg=twisted; else pip install twisted; fi
    - if [[ $SYSTEM_PACKAGES == 'false' ]]; then pip install -UI Pillow service_identity lupa; else sudo apt-get install -y python-twisted python-imaging; fi
    - pip install psutil requests jsonschema strict-rfc3339 xvfbwrapper pytest funcparserlib qt5reactor-fork six
=======
    - pip install -U psutil requests jsonschema strict-rfc3339 xvfbwrapper pytest funcparserlib pytest-cov codecov
    - pip install git+https://github.com/sunu/qt5reactor
    - "if [[ $SYSTEM_PACKAGES == 'false' ]]; then pip install -UI Pillow twisted service_identity lupa; fi"
>>>>>>> 015118cd

install:
    - python setup.py install

script:
    - py.test --version
    - py.test --doctest-modules splash

after_success:
    - codecov<|MERGE_RESOLUTION|>--- conflicted
+++ resolved
@@ -2,10 +2,7 @@
 
 python:
     - "2.7_with_system_site_packages"
-<<<<<<< HEAD
     - 3.4
-=======
->>>>>>> 015118cd
 
 branches:
     only:
@@ -18,7 +15,6 @@
     - SYSTEM_PACKAGES=false QT=qt5.4
     - SYSTEM_PACKAGES=true QT=qt5.4
 
-<<<<<<< HEAD
 matrix:
     exclude:
         - python: 3.4
@@ -26,8 +22,6 @@
         - python: 3.4
           env: SYSTEM_PACKAGES=true QT=qt5.4
 
-=======
->>>>>>> 015118cd
 before_install:
     - sudo apt-get install -y lua5.2-dev zlib1g-dev
     # Cached Downloads
@@ -63,15 +57,9 @@
     # Builds Complete
     - popd
     # pip installs
-<<<<<<< HEAD
     - if [ $TRAVIS_PYTHON_VERSION == 3.4 ] && [ $SYSTEM_PACKAGES == 'false' ]; then pip install https://github.com/twisted/twisted/archive/trunk.zip#egg=twisted; else pip install twisted; fi
     - if [[ $SYSTEM_PACKAGES == 'false' ]]; then pip install -UI Pillow service_identity lupa; else sudo apt-get install -y python-twisted python-imaging; fi
     - pip install psutil requests jsonschema strict-rfc3339 xvfbwrapper pytest funcparserlib qt5reactor-fork six
-=======
-    - pip install -U psutil requests jsonschema strict-rfc3339 xvfbwrapper pytest funcparserlib pytest-cov codecov
-    - pip install git+https://github.com/sunu/qt5reactor
-    - "if [[ $SYSTEM_PACKAGES == 'false' ]]; then pip install -UI Pillow twisted service_identity lupa; fi"
->>>>>>> 015118cd
 
 install:
     - python setup.py install
